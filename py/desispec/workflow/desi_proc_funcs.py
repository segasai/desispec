#!/usr/bin/env python


import time

import sys, os, argparse, re

import numpy as np
import fitsio
import desispec.io
from desispec.io import findfile
from desispec.io.util import create_camword, decode_camword, parse_cameras
# from desispec.calibfinder import findcalibfile
from desiutil.log import get_logger

from . import batch

def get_desi_proc_parser():
    """
    Create an argparser object for use with desi_proc based on arguments from sys.argv
    """
    parser = get_shared_desi_proc_parser()
    parser = add_desi_proc_singular_terms(parser)
    return parser

def get_desi_proc_joint_fit_parser():
    """
    Create an argparser object for use with desi_proc_joint_fit based on arguments from sys.argv
    """
    parser = get_shared_desi_proc_parser()
    parser = add_desi_proc_joint_fit_terms(parser)
    return parser

def get_shared_desi_proc_parser():
    """
    Create an argparser object for use with desi_proc AND desi_proc_joint_fit based on arguments from sys.argv
    """
    parser = argparse.ArgumentParser(usage="{prog} [options]")

    parser.add_argument("-n", "--night", type=int, help="YEARMMDD night")
    parser.add_argument("--obstype", type=str, help="science, arc, flat, dark, zero, ...")
    parser.add_argument("--cameras", type=str, help="Explicitly define the spectrographs for which you want" +
                                                    " to reduce the data. Should be a comma separated list." +
                                                    " Numbers only assumes you want to reduce R, B, and Z " +
                                                    "for that spectrograph. Otherwise specify separately [BRZ|brz][0-9].")
    parser.add_argument("--mpi", action="store_true", help="Use MPI parallelism")
    parser.add_argument("--traceshift", action="store_true", help="Do shift traces")
    parser.add_argument('--maxstdstars', type=int, default=None, \
                        help='Maximum number of stdstars to include')
    parser.add_argument("--psf", type=str, required=False, default=None,
                        help="use this input psf (trace shifts will still be computed)")
    parser.add_argument("--fiberflat", type=str, required=False, default=None, help="use this fiberflat")
    parser.add_argument("--calibnight", type=int, required=False, default=None,
                        help="use this night to find nightly PSF and fiberflats")
    parser.add_argument("--scattered-light", action='store_true', help="fit and remove scattered light")
    parser.add_argument("--no-bkgsub", action='store_true', help="disable CCD bkg fit between fiber blocks")
    parser.add_argument("--no-extra-variance", action='store_true',
                        help='disable increase sky model variance based on chi2 on sky lines')
    parser.add_argument("--batch", action="store_true", help="Submit a batch job to process this exposure")
    parser.add_argument("--nosubmit", action="store_true", help="Create batch script but don't submit")
    parser.add_argument("-q", "--queue", type=str, default="realtime", help="batch queue to use")
    parser.add_argument("--batch-opts", type=str, default=None, help="additional batch commands")
    parser.add_argument("--runtime", type=int, default=None, help="batch runtime in minutes")
    parser.add_argument("--most-recent-calib", action="store_true", help="If no calibrations exist for the night," +
                        " use the most recent calibrations from *past* nights. If not set, uses default calibs instead.")
    parser.add_argument("--no-model-pixel-variance", action="store_true",
                        help="Do not use a model of the variance in preprocessing")
    parser.add_argument("--no-sky-wavelength-adjustment", action="store_true", help="Do not adjust wavelength of sky lines")
    parser.add_argument("--no-sky-lsf-adjustment", action="store_true", help="Do not adjust width of sky lines")
    parser.add_argument("--adjust-sky-with-more-fibers", action="store_true", help="Use more fibers than just the sky fibers for the adjustements")
    parser.add_argument("--save-sky-adjustments", action="store_true", help="Save sky adjustment terms (wavelength and LSF)")
    parser.add_argument("--starttime", type=str, help='start time; use "--starttime `date +%%s`"')
    parser.add_argument("--timingfile", type=str, help='save runtime info to this json file; augment if pre-existing')
    parser.add_argument("--no-xtalk", action="store_true", help='diable fiber crosstalk correction')
    parser.add_argument("--system-name", type=str, help='Batch system name (cori-haswell, perlmutter-gpu, ...)')
<<<<<<< HEAD
    parser.add_argument("--mpistdstars", action="store_true", help="Use MPI parallelism in stdstar fitting instead of multiprocessing")
=======
    parser.add_argument("--skygradpca", action="store_true", help="Fit sky gradient")
>>>>>>> 1fc93bf2

    return parser

def add_desi_proc_singular_terms(parser):
    """
    Add parameters to the argument parser that are only used by desi_proc
    """
    #parser.add_argument("-n", "--night", type=int, help="YEARMMDD night")
    parser.add_argument("-e", "--expid", type=int, default=None, help="Exposure ID")
    parser.add_argument("-i", "--input", type=str, default=None, help="input raw data file")
    parser.add_argument("--badamps", type=str, default=None, help="comma separated list of {camera}{petal}{amp}"+\
                                                                  ", i.e. [brz][0-9][ABCD]. Example: 'b7D,z8A'")
    parser.add_argument("--fframe", action="store_true", help="Also write non-sky subtracted fframe file")
    parser.add_argument("--nofiberflat", action="store_true", help="Do not apply fiberflat")
    parser.add_argument("--noskysub", action="store_true",
                        help="Do not subtract the sky. Also skips stdstar fit and flux calib")
    parser.add_argument("--noprestdstarfit", action="store_true",
                        help="Do not do any science reductions prior to stdstar fitting")
    parser.add_argument("--nostdstarfit", action="store_true", help="Do not fit standard stars")
    parser.add_argument("--nofluxcalib", action="store_true", help="Do not flux calibrate")
    parser.add_argument("--nightlybias", action="store_true", help="Create nightly bias model from ZEROs")
    return parser

def add_desi_proc_joint_fit_terms(parser):
    """
    Add parameters to the argument parser that are only used by desi_proc_joint_fit
    """
    #parser.add_argument("-n", "--nights", type=str, help="YEARMMDD nights")
    parser.add_argument("-e", "--expids", type=str, help="Exposure IDs")
    parser.add_argument("-i", "--inputs", type=str, help="input raw data files")

    return parser

def assign_mpi(do_mpi, do_batch, log):
    """
    Based on whether the mpi flag is set and whether the batch flag is set, assign the appropriate
    MPI values for the communicator, rank, and number of ranks. Also verify that environment
    variables are set and provide useful information via the log

    Args:
        do_mpi: bool, whether to use mpi or not
        do_batch: bool, whether the script is meant to write a batch script and exit or not.
        log: desi log object for reporting

    Returns:
        comm: MPI communicator object
        rank: int, the numeric number assigned to the currenct MPI rank
        size: int, the total number of MPI ranks
    """
    if do_mpi and not do_batch:
        from mpi4py import MPI

        comm = MPI.COMM_WORLD
        rank = comm.rank
        size = comm.size
    else:
        comm = None
        rank = 0
        size = 1

    #- Prevent MPI from killing off spawned processes
    if 'PMI_MMAP_SYNC_WAIT_TIME' not in os.environ:
        os.environ['PMI_MMAP_SYNC_WAIT_TIME'] = '3600'

    #- Double check env for MPI+multiprocessing at NERSC
    if 'MPICH_GNI_FORK_MODE' not in os.environ:
        os.environ['MPICH_GNI_FORK_MODE'] = 'FULLCOPY'
        if rank == 0:
            log.info('Setting MPICH_GNI_FORK_MODE=FULLCOPY for MPI+multiprocessing')
    elif os.environ['MPICH_GNI_FORK_MODE'] != 'FULLCOPY':
        gnifork = os.environ['MPICH_GNI_FORK_MODE']
        if rank == 0:
            log.error(f'MPICH_GNI_FORK_MODE={gnifork} is not "FULLCOPY"; this might not work with MPI+multiprocessing, but not overriding')
    elif rank == 0:
        log.debug('MPICH_GNI_FORK_MODE={}'.format(os.environ['MPICH_GNI_FORK_MODE']))

    return comm, rank, size

def load_raw_data_header(pathname, return_filehandle=False):
    """
    Open raw desi data file given at pathname and return the spectrograph header,
    which varied in name over time

    Args:
        pathname: str, the full path to the raw data file
        return_filehandle: bool, whether to return the open file handle or to close
                                 it and only return the header. Default is False.
    Returns:
        hdr: fitsio header object from the file at pathname
        fx:  optional, fitsio file object returned only if return_filehandle is True
    """
    # - Fill in values from raw data header if not overridden by command line
    fx = fitsio.FITS(pathname)
    if 'SPEC' in fx:  # - 20200225 onwards
        # hdr = fits.getheader(args.input, 'SPEC')
        hdr = fx['SPEC'].read_header()
    elif 'SPS' in fx:  # - 20200224 and before
        # hdr = fits.getheader(args.input, 'SPS')
        hdr = fx['SPS'].read_header()
    else:
        # hdr = fits.getheader(args.input, 0)
        hdr = fx[0].read_header()

    if return_filehandle:
        return hdr, fx
    else:
        fx.close()
        return hdr

def cameras_from_raw_data(rawdata):
    """
    Takes a filepath or fitsio FITS object corresponding to a DESI raw data file
    and returns a list of cameras for which data exists in the file.

    Args:
        rawdata, str or fitsio.FITS object. The input raw desi data file. str must be a full file path. Otherwise
                                            it must be a fitsio.FITS object.
    Returns:
        cameras, str. The list of cameras that have data in the given file.
    """
    ## Be flexible on whether input is filepath or a filehandle
    if type(rawdata) is str:
        if os.path.isfile(rawdata):
            fx = fitsio.FITS(rawdata)
        else:
            raise IOError(f"File {rawdata} doesn't exist.")
    else:
        fx = rawdata

    recam = re.compile('^[brzBRZ][\d]$')
    cameras = list()
    for hdu in fx.hdu_list:
        if recam.match(hdu.get_extname()):
            cameras.append(hdu.get_extname().lower())
    return cameras

def update_args_with_headers(args):
    """
    Update input argparse object with values from header if the argparse values are uninformative defaults (generally
    python None). This also returns the primary header and each camera's header.

    Args:
        args: argparse arguments object. Parsed from the command line arguments based on the parser defined
                  by the function get_desi_proc_parser().

    Returns:
        args: modified version of the input args where values have been updated if None using information from
                  appropriate headers using either night+expid or an input file.
        hdr: fitsio header object obtained using *.read_header() on input file or file determined from args information.
        camhdr: dict, dictionary of fitsio header objects for each camera in the input files.

    Note:
        The input args is modified and returned here.
    """
    log = get_logger()
    if args.input is None:
        if args.night is None or args.expid is None:
            raise RuntimeError('Must specify --input or --night AND --expid')

        args.input = findfile('raw', night=args.night, expid=args.expid)

    if not os.path.isfile(args.input):
        raise IOError('Missing input file: {}'.format(args.input))

    hdr, fx = load_raw_data_header(pathname=args.input, return_filehandle=True)

    if args.expid is None:
        args.expid = int(hdr['EXPID'])

    if args.night is None:
        args.night = int(hdr['NIGHT'])

    if args.obstype is None:
        if 'OBSTYPE' in hdr:
            args.obstype = hdr['OBSTYPE'].strip()
        elif 'FLAVOR' in hdr:
            args.obstype = hdr['FLAVOR'].strip()
            log.warning('Using OBSTYPE={} from FLAVOR keyword'.format(args.obstype))
        else:
            raise RuntimeError('Need --obstype or OBSTYPE or FLAVOR header keywords')

    if args.cameras is None:
        cameras = cameras_from_raw_data(fx)
        if len(cameras) == 0:
            raise RuntimeError("No [BRZ][0-9] camera HDUs found in {}".format(args.input))

        args.cameras = cameras
    else:
        camword = parse_cameras(args.cameras)
        args.cameras = decode_camword(camword)

    # - Update args to be in consistent format
    args.cameras = sorted(args.cameras)
    args.obstype = args.obstype.upper()
    args.night = int(args.night)
    if args.batch_opts is not None:
        args.batch_opts = args.batch_opts.strip('"\'')

    camhdr = dict()
    for cam in args.cameras:
        camhdr[cam] = fx[cam].read_header()

    fx.close()
    return args, hdr, camhdr

def determine_resources(ncameras, jobdesc, queue, nexps=1, forced_runtime=None, system_name=None):
    """
    Determine the resources that should be assigned to the batch script given what
    desi_proc needs for the given input information.

    Args:
        ncameras: int, number of cameras to be processed
        jobdesc: str, type of data being processed
        queue: str, the queue at NERSC to be submitted to. 'realtime' will force
                    restrictions on number of nodes.
        force_runtime: int, the amount of runtime in minutes to allow for the script. Should be left
                            to default heuristics unless needed for some reason.

    Returns:
        ncores: int, number of cores (actually 2xphysical cores) that should be submitted via "-n {ncores}"
        nodes:  int, number of nodes to be requested in the script. Typically  (ncores-1) // cores_per_node + 1
        runtime: int, the max time requested for the script in minutes for the processing.
    """
    config = batch.get_config(system_name)
    log = get_logger()

    nspectro = (ncameras - 1) // 3 + 1
    nodes = None
    if jobdesc in ('ARC', 'TESTARC'):
        ncores          = 20 * (10*(ncameras+1)//20) # lowest multiple of 20 exceeding 10 per camera
        ncores, runtime = ncores + 1, 45             # + 1 for worflow.schedule scheduler proc
    elif jobdesc in ('FLAT', 'TESTFLAT'):
        ncores, runtime = 20 * nspectro, 25
    elif jobdesc in ('SKY', 'TWILIGHT', 'SCIENCE','PRESTDSTAR','POSTSTDSTAR'):
        ncores, runtime = 20 * nspectro, 30
    elif jobdesc in ('DARK'):
        ncores, runtime = ncameras, 5
    elif jobdesc in ('CCDCALIB'):
        ncores, runtime = ncameras, 5
    elif jobdesc in ('ZERO'):
        ncores, runtime = 2, 5
    elif jobdesc == 'PSFNIGHT':
        ncores, runtime = ncameras, 5
    elif jobdesc == 'NIGHTLYFLAT':
        ncores, runtime = ncameras, 5
    elif jobdesc in ('STDSTARFIT'):
        ncores, runtime = 20 * ncameras, (6+2*nexps) #ncameras, 10
    elif jobdesc == 'NIGHTLYBIAS':
        ncores, runtime = 15, 5
        nodes = 2
    else:
        msg = 'unknown jobdesc={}'.format(jobdesc)
        log.critical(msg)
        raise ValueError(msg)

    if forced_runtime is not None:
        runtime = forced_runtime

    if nodes is None:
        nodes = (ncores - 1) // config['cores_per_node'] + 1

    # - Arcs and flats make good use of full nodes, but throttle science
    # - exposures to 5 nodes to enable two to run together in the 10-node
    # - realtime queue, since their wallclock is dominated by less
    # - efficient sky and fluxcalib steps
    if jobdesc in ('ARC', 'TESTARC'):#, 'FLAT', 'TESTFLAT'):
        max_realtime_nodes = 10
    else:
        max_realtime_nodes = 5

    #- Pending further optimizations, use same number of nodes in all queues
    ### if (queue == 'realtime') and (nodes > max_realtime_nodes):
    if (nodes > max_realtime_nodes):
        nodes = max_realtime_nodes
        ncores = config['cores_per_node'] * nodes
        if jobdesc in ('ARC', 'TESTARC'):
            # adjust for workflow.schedule scheduler proc
            ncores = ((ncores - 1) // 20) * 20 + 1

    #- Allow KNL jobs to be slower than Haswell,
    #- except for ARC so that we don't have ridiculously long times
    #- (Normal arc is still ~15 minutes, albeit with a tail)
    if jobdesc not in ['ARC', 'TESTARC']:
        runtime *= config['timefactor']

    return ncores, nodes, runtime

def get_desi_proc_batch_file_path(night,reduxdir=None):
    """
    Returns the default directory location to store a batch script file given a night

    Args:
        night: str or int, defines the night (should be 8 digits)
        reduxdir: str (optional), define the base directory where the /run/scripts directory should or does live.

    Returns:
        batchdir: str, the default location where a batch script file should be written
    """
    if reduxdir is None:
        reduxdir = desispec.io.specprod_root()
    batchdir = os.path.join(reduxdir, 'run', 'scripts', 'night', str(night))
    return batchdir

def get_desi_proc_batch_file_name(night, exp, jobdesc, cameras):
    """
    Returns the default directory location to store a batch script file given a night

    Args:
        night: str or int, defines the night (should be 8 digits)
        exp: str, int, or array of ints, defines the exposure id(s) relevant to the job
        jobdesc: str, type of data being processed
        cameras: str or list of str. If str, must be camword, If list, must be list of cameras to include in the processing.

    Returns:
        pathname: str, the default script name for a desi_proc batch script file
    """
    camword = parse_cameras(cameras)
    if type(exp) is not str:
        if exp is None:
            expstr = 'none'
        elif np.isscalar(exp):
            expstr = '{:08d}'.format(exp)
        else:
            #expstr = '-'.join(['{:08d}'.format(curexp) for curexp in exp])
            expstr = '{:08d}'.format(exp[0])
    else:
        expstr = exp
    jobname = '{}-{}-{}-{}'.format(jobdesc.lower(), night, expstr, camword)
    return jobname

def get_desi_proc_batch_file_pathname(night, exp, jobdesc, cameras, reduxdir=None):
    """
    Returns the default directory location to store a batch script file given a night

    Args:
        night: str or int, defines the night (should be 8 digits)
        exp: str, int, or array of ints, defines the exposure id(s) relevant to the job
        jobdesc: str, type of data being processed
        cameras: str or list of str. If str, must be camword, If list, must be list of cameras to include in the processing.
        reduxdir: str (optional), define the base directory where the /run/scripts directory should or does live

    Returns:
        pathname: str, the default location and script name for a desi_proc batch script file
    """
    path = get_desi_proc_batch_file_path(night,reduxdir=reduxdir)
    name = get_desi_proc_batch_file_name(night, exp, jobdesc, cameras)
    return os.path.join(path, name)


def create_desi_proc_batch_script(night, exp, cameras, jobdesc, queue, runtime=None, batch_opts=None,\
                                  timingfile=None, batchdir=None, jobname=None, cmdline=None, system_name=None):
    """
    Generate a SLURM batch script to be submitted to the slurm scheduler to run desi_proc.

    Args:
        night: str or int. The night the data was acquired
        exp: str, int, or list of ints. The exposure id(s) for the data.
        cameras: str or list of str. List of cameras to include in the processing.
        jobdesc: str. Description of the job to be performed. Used to determine requested resources
                      and whether to operate in a more mpi parallelism (all except poststdstar) or less (only poststdstar).
                      Directly relate to the obstype, with science exposures being split into two (pre, post)-stdstar,
                         and adding joint fit categories stdstarfit, psfnight, and nightlyflat.
                      Options include:
                     'prestdstar', 'poststdstar', 'stdstarfit', 'arc', 'flat', 'psfnight', 'nightlyflat'
        queue: str. Queue to be used.

    Options:
        runtime: str. Timeout wall clock time.
        batch_opts: str. Other options to give to the slurm batch scheduler (written into the script).
        timingfile: str. Specify the name of the timing file.
        batchdir: str. Specify where the batch file will be written.
        jobname: str. Specify the name of the slurm script written.
        cmdline: str. Complete command as would be given in terminal to run the desi_proc. Can be used instead
                      of reading from argv.
        batchdir: can define an alternative location to write the file. The default is to SPECPROD under run/scripts/night/NIGHT
        jobname: name to save this batch script file as and the name of the eventual log file. Script is save  within
                 the batchdir directory.
        system_name: name of batch system, e.g. cori-haswell, cori-knl

    Returns:
        scriptfile: the full path name for the script written.

    Note:
        batchdir and jobname can be used to define an alternative pathname, but may not work with assumptions in desi_proc.
            These optional arguments should be used with caution and primarily for debugging.
    """
    if np.isscalar(cameras):
        camword = cameras
        cameras = decode_camword(camword)

    if batchdir is None:
        batchdir = get_desi_proc_batch_file_path(night)

    os.makedirs(batchdir, exist_ok=True)

    if jobname is None:
        jobname = get_desi_proc_batch_file_name(night, exp, jobdesc, cameras)

    if timingfile is None:
        timingfile = f'{jobname}-timing-$SLURM_JOBID.json'
        timingfile = os.path.join(batchdir, timingfile)

    scriptfile = os.path.join(batchdir, jobname + '.slurm')

    batch_config = batch.get_config(system_name)
    threads_per_core = batch_config['threads_per_core']

    ncameras = len(cameras)
    nexps = 1
    if exp is not None and not np.isscalar(exp) and type(exp) is not str:
        nexps = len(exp)

    ncores, nodes, runtime = determine_resources(
            ncameras, jobdesc.upper(), queue=queue, nexps=nexps,
            forced_runtime=runtime, system_name=system_name)

    #- derive from cmdline or sys.argv whether this is a nightlybias job
    nightlybias = False
    if cmdline is not None:
        if '--nightlybias' in cmdline:
            nightlybias = True
    elif '--nightlybias' in sys.argv:
        nightlybias = True

    #- nightlybias jobs are memory limited, so throttle number of ranks
    if nightlybias:
        tot_threads = batch_config['threads_per_core'] * batch_config['cores_per_node']
        bias_threads_per_core = tot_threads // 8

        bias_cores, bias_nodes, bias_runtime = determine_resources(
                ncameras, 'NIGHTLYBIAS', queue=queue, nexps=nexps,
                system_name=system_name)

        nodes = max(nodes, bias_nodes)
        runtime += bias_runtime

    #- arc fits require 3.2 GB of memory per bundle, so increase nodes as needed
    if jobdesc.lower() == 'arc':
        cores_per_node = (ncores-1) // nodes + ((ncores-1) % nodes > 0)
        mem_per_node = float(batch_config['memory'])
        mem_per_core = mem_per_node / cores_per_node
        while mem_per_core < 3.2:
            nodes += 1
            cores_per_node = (ncores-1) // nodes + ((ncores-1) % nodes > 0)
            mem_per_core = mem_per_node / cores_per_node
        threads_per_node = batch_config['threads_per_core'] * batch_config['cores_per_node']
        threads_per_core = (threads_per_node * nodes) // ncores

    runtime_hh = int(runtime // 60)
    runtime_mm = int(runtime % 60)

    with open(scriptfile, 'w') as fx:
        fx.write('#!/bin/bash -l\n\n')
        fx.write('#SBATCH -N {}\n'.format(nodes))
        for opts in batch_config['batch_opts']:
            fx.write('#SBATCH {}\n'.format(opts))
        if batch_opts is not None:
            fx.write('#SBATCH {}\n'.format(batch_opts))
        if system_name == 'perlmutter-gpu':
            # default queue realtime not available on perlmutter-gpu, so set to regular
            fx.write('#SBATCH --qos regular\n'.format(queue))
            # perlmutter-gpu requires projects name with "_g" appended
            fx.write('#SBATCH --account desi_g\n')
        else:
            fx.write('#SBATCH --qos {}\n'.format(queue))
            fx.write('#SBATCH --account desi\n')
        fx.write('#SBATCH --job-name {}\n'.format(jobname))
        fx.write('#SBATCH --output {}/{}-%j.log\n'.format(batchdir, jobname))
        fx.write('#SBATCH --time={:02d}:{:02d}:00\n'.format(runtime_hh, runtime_mm))
        fx.write('#SBATCH --exclusive\n')

        fx.write('\n')

        if cmdline is None:
            inparams = list(sys.argv).copy()
        elif np.isscalar(cmdline):
            inparams = []
            for param in cmdline.split(' '):
                for subparam in param.split("="):
                    inparams.append(subparam)
        else:
            inparams = list(cmdline)
        for parameter in ['--queue', '-q', '--batch-opts']:
            ## If a parameter is in the list, remove it and its argument
            ## Elif it is a '--' command, it might be --option=value, which won't be split.
            ##      check for that and remove the whole "--option=value"
            if parameter in inparams:
                loc = np.where(np.array(inparams) == parameter)[0][0]
                # Remove the command
                inparams.pop(loc)
                # Remove the argument of the command (now in the command location after pop)
                inparams.pop(loc)
            elif '--' in parameter:
                for ii,inparam in enumerate(inparams.copy()):
                    if parameter in inparam:
                        inparams.pop(ii)
                        break

        cmd = ' '.join(inparams)
        cmd = cmd.replace(' --batch', ' ').replace(' --nosubmit', ' ')
        if '--mpi' not in cmd:
            cmd += ' --mpi'

        cmd += f' --timingfile {timingfile}'

        fx.write(f'# {jobdesc} exposure with {ncameras} cameras\n')
        fx.write(f'# using {ncores} cores on {nodes} nodes\n\n')

        fx.write('echo Starting at $(date)\n')

        if jobdesc.lower() == 'arc':
            fx.write("export OMP_NUM_THREADS={}\n".format(threads_per_core))
        else:
            fx.write("export OMP_NUM_THREADS=1\n")

        if jobdesc.lower() not in ['science', 'prestdstar', 'stdstarfit', 'poststdstar']:
            if nightlybias:
                tmp = cmd.split()
                has_expid = False
                if '-e' in tmp:
                    has_expid = True
                    i = tmp.index('-e')
                    tmp.pop(i)  # -e
                    tmp.pop(i)  # EXPID
                if '--expid' in tmp:
                    has_expid = True
                    i = tmp.index('--expid')
                    tmp.pop(i)  # --expid
                    tmp.pop(i)  # EXPID
                bias_cmd = ' '.join(tmp)

                fx.write('\n# Run nightlybias first\n')
                srun=f'srun -N {bias_nodes} -n {bias_cores} -c {bias_threads_per_core} {bias_cmd}'
                fx.write('echo Running {}\n'.format(srun))
                fx.write('{}\n'.format(srun))

                if has_expid:
                    fx.write('\nif [ $? -eq 0 ]; then\n')
                    fx.write('  echo nightlybias succeeded at $(date)\n')
                    fx.write('else\n')
                    fx.write('  echo FAILED: nightlybias failed; stopping at $(date)\n')
                    fx.write('  exit 1\n')
                    fx.write('fi\n')

            if ' -e ' in cmd or ' --expid ' in cmd:
                fx.write('\n# Process exposure\n')
                cmd = cmd.replace('--nightlybias', '')
                srun=f'srun -N {nodes} -n {ncores} -c {threads_per_core} {cmd}'
                fx.write('echo Running {}\n'.format(srun))
                fx.write('{}\n'.format(srun))

        else:
            if jobdesc.lower() in ['science','prestdstar']:
                fx.write('\n# Do steps through skysub at full MPI parallelism\n')
                srun = f'srun -N {nodes} -n {ncores} -c {threads_per_core} --cpu-bind=cores {cmd} --nofluxcalib'
                fx.write('echo Running {}\n'.format(srun))
                fx.write('{}\n'.format(srun))
            if jobdesc.lower() in ['science', 'stdstarfit', 'poststdstar']:
                if nodes*4 > ncameras:
                    #- only one rank per camera; multiprocessing fans out the rest
                    ntasks = ncameras
                else:
                    #- but don't run more than 4 per node (to be tuned)
                    ntasks = nodes*4

                tot_threads = nodes * batch_config['cores_per_node'] * batch_config['threads_per_core']
                threads_per_task = max(int(tot_threads / ntasks), 1)
                fx.write('\n# Use less MPI parallelism for fluxcalib MP parallelism\n')
                fx.write('# This should quickly skip over the steps already done\n')
                #- fluxcalib multiprocessing parallelism needs --cpu-bind=none (or at least not "cores")
                srun = f'srun -N {nodes} -n {ntasks} -c {threads_per_task} --cpu-bind=none {cmd} '
                fx.write('if [ $? -eq 0 ]; then\n')
                fx.write('  echo Running {}\n'.format(srun))
                fx.write('  {}\n'.format(srun))
                fx.write('else\n')
                fx.write('  echo FAILED: done at $(date)\n')
                fx.write('  exit 1\n')
                fx.write('fi\n')

        fx.write('\nif [ $? -eq 0 ]; then\n')
        fx.write('  echo SUCCESS: done at $(date)\n')
        fx.write('else\n')
        fx.write('  echo FAILED: done at $(date)\n')
        fx.write('  exit 1\n')
        fx.write('fi\n')

    print('Wrote {}'.format(scriptfile))
    print('logfile will be {}/{}-JOBID.log\n'.format(batchdir, jobname))

    return scriptfile

def find_most_recent(night, file_type='psfnight', cam='r', n_nights=30):
    '''
       Searches back in time for either psfnight or fiberflatnight (or anything supported by
       desispec.calibfinder.findcalibfile. This only works on nightly-based files, so exposure id
       information is not used.

       Inputs:
         night : str. YYYYMMDD   night to look back from
         file_type : str. psfnight or fiberflatnight
         cam : str. camera (b, r, or z).
         n_nights : int.  number of nights to step back before giving up

      returns:
         nightfile : str. Full pathname to calibration file of interest.
                     If none found, None is returned.

    '''
    # Set the time as Noon on the day in question
    today = time.strptime('{} 12'.format(night),'%Y%m%d %H')
    one_day = 60*60*24 # seconds

    test_night_struct = today

    # Search a month in the past
    for daysback in range(n_nights) :
        test_night_struct = time.strptime(time.ctime(time.mktime(test_night_struct)-one_day))
        test_night_str = time.strftime('%Y%m%d', test_night_struct)
        nightfile = findfile(file_type, test_night_str, camera=cam)
        if os.path.isfile(nightfile) :
            return nightfile

    return None<|MERGE_RESOLUTION|>--- conflicted
+++ resolved
@@ -73,11 +73,8 @@
     parser.add_argument("--timingfile", type=str, help='save runtime info to this json file; augment if pre-existing')
     parser.add_argument("--no-xtalk", action="store_true", help='diable fiber crosstalk correction')
     parser.add_argument("--system-name", type=str, help='Batch system name (cori-haswell, perlmutter-gpu, ...)')
-<<<<<<< HEAD
     parser.add_argument("--mpistdstars", action="store_true", help="Use MPI parallelism in stdstar fitting instead of multiprocessing")
-=======
     parser.add_argument("--skygradpca", action="store_true", help="Fit sky gradient")
->>>>>>> 1fc93bf2
 
     return parser
 
