'''
Preprocess raw DESI exposures
'''

import re
import os
import numpy as np
import scipy.interpolate
import yaml
import os.path
from pkg_resources import resource_exists, resource_filename

from desispec.image import Image
from desispec import cosmics
from desispec.maskbits import ccdmask
from desiutil.log import get_logger
from desispec.calibfinder import CalibFinder

# log = get_logger()

def _parse_sec_keyword(value):
    '''
    parse keywords like BIASSECB='[7:56,51:4146]' into python slices

    python and FITS have almost opposite conventions,
      * FITS 1-indexed vs. python 0-indexed
      * FITS upperlimit-inclusive vs. python upperlimit-exclusive
      * FITS[x,y] vs. python[y,x]

    i.e. BIASSEC2='[7:56,51:4146]' -> (slice(50,4146), slice(6,56))
    '''
    m = re.search(r'\[(\d+):(\d+)\,(\d+):(\d+)\]', value)
    if m is None:
        m = re.search(r'\[(\d+):(\d+)\, (\d+):(\d+)\]', value)
        if m is None :
            raise ValueError('unable to parse {} as [a:b, c:d]'.format(value))

    xmin, xmax, ymin, ymax = tuple(map(int, m.groups()))

    return np.s_[ymin-1:ymax, xmin-1:xmax]

def _clipped_std_bias(nsigma):
    '''
    Returns the bias on the standard deviation of a sigma-clipped dataset

    Divide by the returned bias to get a corrected value::

        a = nsigma
        bias = sqrt((integrate x^2 exp(-x^2/2), x=-a..a) / (integrate exp(-x^2/2), x=-a..a))
             = sqrt(1 - 2a exp(-a^2/2) / (sqrt(2pi) erf(a/sqrt(2))))

    See http://www.wolframalpha.com/input/?i=(integrate+x%5E2+exp(-x%5E2%2F2),+x+%3D+-a+to+a)+%2F+(integrate+exp(-x%5E2%2F2),+x%3D-a+to+a)
    '''
    from scipy.special import erf
    a = float(nsigma)
    stdbias = np.sqrt(1 - 2*a*np.exp(-a**2/2.) / (np.sqrt(2*np.pi) * erf(a/np.sqrt(2))))
    return stdbias

def _overscan(pix, nsigma=5, niter=3):
    '''
    returns overscan, readnoise from overscan image pixels

    Args:
        pix (ndarray) : overscan pixels from CCD image

    Optional:
        nsigma (float) : number of standard deviations for sigma clipping
        niter (int) : number of iterative refits
    '''
    log=get_logger()
    #- normalized median absolute deviation as robust version of RMS
    #- see https://en.wikipedia.org/wiki/Median_absolute_deviation
    overscan = np.median(pix)
    absdiff = np.abs(pix - overscan)
    readnoise = 1.4826*np.median(absdiff)

    #- input pixels are integers, so iteratively refit
    for i in range(niter):
        absdiff = np.abs(pix - overscan)
        good = absdiff < nsigma*readnoise
        if np.sum(good)<5 :
            log.error("error in sigma clipping for overscan measurement, return result without clipping")
            overscan = np.median(pix)
            absdiff = np.abs(pix - overscan)
            readnoise = 1.4826*np.median(absdiff)
            return overscan,readnoise
        overscan = np.mean(pix[good])
        readnoise = np.std(pix[good])

    #- correct for bias from sigma clipping
    readnoise /= _clipped_std_bias(nsigma)

    return overscan, readnoise


def _global_background(image,patch_width=200) :
    '''
    determine background using a 2D median with square patches of width = width
    that are interpolated
    (does not subtract the background)

    Args:
       image (ndarray) is expected to be already preprocessed
       ( image = ((rawimage-bias-overscan)*gain)/pixflat )
    Options:
       patch_width (integer) size in pixels of the median square patches

    Returns background image with same shape as input image
    '''
    bkg=np.zeros_like(image)
    bins0=np.linspace(0,image.shape[0],float(image.shape[0])/patch_width).astype(int)
    bins1=np.linspace(0,image.shape[1],float(image.shape[1])/patch_width).astype(int)
    bkg_grid=np.zeros((bins0.size-1,bins1.size-1))
    for j in range(bins1.size-1) :
        for i in range(bins0.size-1) :
            bkg_grid[i,j]=np.median(image[bins0[i]:bins0[i+1],bins1[j]:bins1[j+1]])

    nodes0=bins0[:-1]+(bins0[1]-bins0[0])/2.
    nodes1=bins1[:-1]+(bins1[1]-bins0[0])/2.
    spline=scipy.interpolate.RectBivariateSpline(nodes0,nodes1,bkg_grid,kx=2, ky=2, s=0)
    return spline(np.arange(0,image.shape[0]),np.arange(0,image.shape[1]))

def masked_median(images,masks=None) :
    '''
    Perfomes a median of an list of input images. If a list of mask is provided,
    the median is performed only on unmasked pixels.

    Args:
       images : 3D numpy array : list of images of same shape
    Options:
       masks : list of mask images of same shape as the images. Only pixels with mask==0 are considered in the median.

    Returns : median image
    '''
    log = get_logger()

    if masks is None :
        log.info("simple median of %d images"%len(images))
        return np.median(images,axis=0)
    else :
        log.info("masked array median of %d images"%len(images))
        return np.ma.median(np.ma.masked_array(data=images,mask=(masks!=0)),axis=0).data

def _background(image,header,patch_width=200,stitch_width=10,stitch=False) :
    '''
    determine background using a 2D median with square patches of width = width
    that are interpolated and optionnally try and match the level of amplifiers
    (does not subtract the background)

    Args:
       image (ndarray) is expected to be already preprocessed
       ( image = ((rawimage-bias-overscan)*gain)/pixflat )
       header is used to read CCDSEC
    Options:
       patch_width (integer) size in pixels of the median square patches
       stitch_width (integer) width in pixels of amplifier edges to match level of amplifiers
       stitch : do match level of amplifiers

    Returns background image with same shape as input image
    '''
    log=get_logger()


    log.info("fit a smooth background over the whole image with median patches of size %dx%d"%(patch_width,patch_width))
    bkg=_global_background(image,patch_width)

    if stitch :

        tmp_image=image-bkg

        log.info("stitch amps one with the other using median patches of size %dx%d"%(stitch_width,patch_width))
        tmp_bkg=np.zeros_like(image)


        for edge in [[1,2,1],[3,4,1],[1,3,0],[2,4,0]] :

            amp0=edge[0]
            amp1=edge[1]
            axis=edge[2]


            ii0=_parse_sec_keyword(header['CCDSEC%d'%amp0])
            ii1=_parse_sec_keyword(header['CCDSEC%d'%amp1])
            pos=ii0[axis].stop
            bins=np.linspace(ii0[axis-1].start,ii0[axis-1].stop,float(ii0[axis-1].stop-ii0[axis-1].start)/patch_width).astype(int)
            delta=np.zeros((bins.size-1))
            for i in range(bins.size-1) :
                if axis==0 :
                    delta[i]=np.median(tmp_image[pos-stitch_width:pos,bins[i]:bins[i+1]])-np.median(tmp_image[pos:pos+stitch_width,bins[i]:bins[i+1]])
                else :
                    delta[i]=np.median(tmp_image[bins[i]:bins[i+1],pos-stitch_width:pos])-np.median(tmp_image[bins[i]:bins[i+1],pos:pos+stitch_width])
            nodes=bins[:-1]+(bins[1]-bins[0])/2.

            log.info("AMPS %d:%d mean diff=%f"%(amp0,amp1,np.mean(delta)))

            delta=np.interp(np.arange(ii0[axis-1].stop-ii0[axis-1].start),nodes,delta)

            # smooth ramp along axis of scale patch_width
            w=float(patch_width)
            x=np.arange(ii1[axis].stop-ii1[axis].start)
            #ramp=(x<w)*(x>w/2)*((x-w)/(w))**2+(x<=w/2)*(0.5-(x/(w))**2) # peaks at 0.5
            ramp=0.5*np.ones(x.shape)

            if axis==0 :
                tmp_bkg[ii1] -= np.outer(ramp,delta)
            else :
                tmp_bkg[ii1] -= np.outer(delta,ramp)

            x=np.arange(ii0[axis].stop-ii0[axis].start)
            #ramp=(x<w)*(x>w/2)*((x-w)/(w))**2+(x<=w/2)*(0.5-(x/(w))**2) # peaks at 0.5
            ramp=0.5*np.ones(x.shape)

            if axis==0 :
                tmp_bkg[ii0] += np.outer(ramp[::-1],delta)
            else :
                tmp_bkg[ii0] += np.outer(delta,ramp[::-1])

        bkg += tmp_bkg
        tmp_image=image-bkg
        log.info("refit smooth background over the whole image with median patches of size %dx%d"%(patch_width,patch_width))
        bkg+=_global_background(tmp_image,patch_width)



    log.info("done")
    return bkg

def get_calibration_image(cfinder,keyword,entry) :
    """Please provide documentation for this function!
    """
    log=get_logger()

    if entry is False : return False # we don't want do anything


    filename = None
    if entry is True :
        # we have to find the filename
        if cfinder is None :
            log.error("no calibration data was found")
            raise ValueError("no calibration data was found")
        if cfinder.haskey(keyword) :
            filename = cfinder.findfile(keyword)
        else :
            return False # we say in the calibration data we don't need this
    elif isinstance(entry,str) :
        filename = entry
    else :
        return entry # it's expected to be an image array


    log.info("Using %s %s"%(keyword,filename))
    if keyword == "BIAS" :
        return read_bias(filename=filename)
    elif keyword == "MASK" :
        return read_mask(filename=filename)
    elif keyword == "DARK" :
        return read_dark(filename=filename)
    elif keyword == "PIXFLAT" :
        return read_pixflat(filename=filename)
    else :
        log.error("Don't known how to read %s in %s"%(keyword,path))
        raise ValueError("Don't known how to read %s in %s"%(keyword,path))
    return False

def preproc(rawimage, header, primary_header, bias=True, dark=True, pixflat=True, mask=True, bkgsub=False, nocosmic=False, cosmics_nsig=6, cosmics_cfudge=3., cosmics_c2fudge=0.5,ccd_calibration_filename=None, nocrosstalk=False, nogain=False):

    '''
    preprocess image using metadata in header

    image = ((rawimage-bias-overscan)*gain)/pixflat

    Args:
        rawimage : 2D numpy array directly from raw data file
        header : dict-like metadata, e.g. from FITS header, with keywords
            CAMERA, BIASSECx, DATASECx, CCDSECx
            where x = A, B, C, D for each of the 4 amplifiers
            (also supports old naming convention 1, 2, 3, 4).
        primary_header: dict-like metadata fit keywords EXPTIME, DOSVER
            DATE-OBS is also required if bias, pixflat, or mask=True

    Optional bias, pixflat, and mask can each be:
        False: don't apply that step
        True: use default calibration data for that night
        ndarray: use that array
        filename (str or unicode): read HDU 0 and use that

    Optional background subtraction with median filtering if bkgsub=True

    Optional disabling of cosmic ray rejection if nocosmic=True

    Optional tuning of cosmic ray rejection parameters:
        cosmics_nsig: number of sigma above background required
        cosmics_cfudge: number of sigma inconsistent with PSF required
        cosmics_c2fudge:  fudge factor applied to PSF

    Returns Image object with member variables:
        image : 2D preprocessed image in units of electrons per pixel
        ivar : 2D inverse variance of image
        mask : 2D mask of image (0=good)
        readnoise : 2D per-pixel readnoise of image
        meta : metadata dictionary
        TODO: define what keywords are included

    preprocessing includes the following steps:
        - bias image subtraction
        - overscan subtraction (from BIASSEC* keyword defined regions)
        - readnoise estimation (from BIASSEC* keyword defined regions)
        - gain correction (from GAIN* keywords)
        - pixel flat correction
        - cosmic ray masking
        - propagation of input known bad pixel mask
        - inverse variance estimation

    Notes:

    The bias image is subtracted before any other calculation to remove any
    non-uniformities in the overscan regions prior to calculating overscan
    levels and readnoise.

    The readnoise is an image not just one number per amp, because the pixflat
    image also affects the interpreted readnoise.

    The inverse variance is estimated from the readnoise and the image itself,
    and thus is biased.
    '''
    log=get_logger()

    header = header.copy()
    
    cfinder = None
    
    if ccd_calibration_filename is not False :
        cfinder = CalibFinder([header, primary_header], yaml_file=ccd_calibration_filename)
    
    #- TODO: Check for required keywords first

    #- Subtract bias image
    camera = header['CAMERA'].lower()

    #- convert rawimage to float64 : this is the output format of read_image
    rawimage = rawimage.astype(np.float64)

    bias = get_calibration_image(cfinder,"BIAS",bias)

    if bias is not False : #- it's an array
        if bias.shape == rawimage.shape  :
            log.info("subtracting bias")
            rawimage = rawimage - bias
        else:
            raise ValueError('shape mismatch bias {} != rawimage {}'.format(bias.shape, rawimage.shape))


    if cfinder and cfinder.haskey("AMPLIFIERS") :
        amp_ids=list(cfinder.value("AMPLIFIERS"))
    else :
        amp_ids=['A','B','C','D']

    #- check whether it's indeed CCDSECx with x in ['A','B','C','D']
    #  or older version with x in ['1','2','3','4']
    #  we can remove this piece of code at later times
    has_valid_keywords = True
    for amp in amp_ids :
        if not 'CCDSEC%s'%amp in header :
            log.warning("No CCDSEC%s keyword in header , will look for alternative naming CCDSEC{1,2,3,4} ..."%amp)
            has_valid_keywords = False
            break
    if not has_valid_keywords :
        amp_ids=['1','2','3','4']
        for amp in ['1','2','3','4'] :
            if not 'CCDSEC%s'%amp in header :
                log.error("No CCDSEC%s keyword, exit"%amp)
                raise KeyError("No CCDSEC%s keyword"%amp)

    #- Output arrays
    ny=0
    nx=0
    for amp in amp_ids :
        yy, xx = _parse_sec_keyword(header['CCDSEC%s'%amp])
        ny=max(ny,yy.stop)
        nx=max(nx,xx.stop)
    image = np.zeros( (ny,nx) )

    readnoise = np.zeros_like(image)



    #- Load mask
    mask = get_calibration_image(cfinder,"MASK",mask)

    if mask is False :
        mask = np.zeros(image.shape, dtype=np.int32)
    else :
        if mask.shape != image.shape :
            raise ValueError('shape mismatch mask {} != image {}'.format(mask.shape, image.shape))

    #- Load dark
    dark = get_calibration_image(cfinder,"DARK",dark)

    if dark is not False :
        if dark.shape != image.shape :
            log.error('shape mismatch dark {} != image {}'.format(dark.shape, image.shape))
            raise ValueError('shape mismatch dark {} != image {}'.format(dark.shape, image.shape))


        if cfinder and cfinder.haskey("EXPTIMEKEY") :
            exptime_key=cfinder.value("EXPTIMEKEY")
            log.info("Using exposure time keyword %s for dark normalization"%exptime_key)
        else :
            exptime_key="EXPTIME"
        exptime =  primary_header[exptime_key]

        log.info("Multiplying dark by exptime %f"%(exptime))
        dark *= exptime



    for amp in amp_ids :
        ii = _parse_sec_keyword(header['BIASSEC'+amp])
        # JXP
        ii = _parse_sec_keyword(header['ORSEC'+amp])

        if nogain :
            gain = 1.
        else :
            #- Initial teststand data may be missing GAIN* keywords; don't crash
            if 'GAIN'+amp in header:
                gain = header['GAIN'+amp]          #- gain = electrons / ADU
            else:
                if cfinder and cfinder.haskey('GAIN'+amp) :
                    gain = float(cfinder.value('GAIN'+amp))
                    log.info('Using GAIN{}={} from calibration data'.format(amp,gain))
                else :
                    gain = 1.0
                    log.warning('Missing keyword GAIN{} in header and nothing in calib data; using {}'.format(amp,gain))


        #- Add saturation level
        if 'SATURLEV'+amp in header:
            saturlev = header['SATURLEV'+amp]          # in electrons
        else:
            if cfinder and cfinder.haskey('SATURLEV'+amp) :
                saturlev = float(cfinder.value('SATURLEV'+amp))
                log.info('Using SATURLEV{}={} from calibration data'.format(amp,saturlev))
            else :
                saturlev = 200000
                log.warning('Missing keyword SATURLEV{} in header and nothing in calib data; using 200000'.format(amp,saturlev))

        overscan_image = rawimage[ii].copy()
        nrows=overscan_image.shape[0]
        log.info("nrows in overscan=%d"%nrows)
        overscan = np.zeros(nrows)
        rdnoise  = np.zeros(nrows)
        overscan_per_row = True
        if cfinder and cfinder.haskey('OVERSCAN'+amp) and cfinder.value("OVERSCAN"+amp).upper()=="PER_ROW" :
            log.info("Subtracting overscan per row for amplifier %s of camera %s"%(amp,camera))
            for j in range(nrows) :
                if np.isnan(np.sum(overscan_image[j])) :
                    log.warning("NaN values in row %d of overscan of amplifier %s of camera %s"%(j,amp,camera))
                    continue
                o,r =  _overscan(overscan_image[j])
                #log.info("%d %f %f"%(j,o,r))
                overscan[j]=o
                rdnoise[j]=r
        else :
            log.info("Subtracting average overscan for amplifier %s of camera %s"%(amp,camera))
            o,r =  _overscan(overscan_image)
            overscan += o
            rdnoise  += r

        rdnoise *= gain
        median_rdnoise  = np.median(rdnoise)
        median_overscan = np.median(overscan)
        log.info("Median rdnoise and overscan= %f %f"%(median_rdnoise,median_overscan))

        kk = _parse_sec_keyword(header['CCDSEC'+amp])
        for j in range(nrows) :
            readnoise[kk][j] = rdnoise[j]

        header['OVERSCN'+amp] = (median_overscan,'ADUs (gain not applied)')
        if gain != 1 :
            rdnoise_message = 'electrons (gain is applied)'
            gain_message    = 'e/ADU (gain applied to image)'
        else :
            rdnoise_message = 'ADUs (gain not applied)'
            gain_message    = 'gain not applied to image'
        header['OBSRDN'+amp] = (median_rdnoise,rdnoise_message)
        header['GAIN'+amp] = (gain,gain_message)
        
        #- Warn/error if measured readnoise is very different from expected if exists
        if 'RDNOISE'+amp in header:
            expected_readnoise = header['RDNOISE'+amp]
            if median_rdnoise < 0.5*expected_readnoise:
                log.error('Amp {} measured readnoise {:.2f} < 0.5 * expected readnoise {:.2f}'.format(
                    amp, median_rdnoise, expected_readnoise))
            elif median_rdnoise < 0.9*expected_readnoise:
                log.warning('Amp {} measured readnoise {:.2f} < 0.9 * expected readnoise {:.2f}'.format(
                    amp, median_rdnoise, expected_readnoise))
            elif median_rdnoise > 2.0*expected_readnoise:
                log.error('Amp {} measured readnoise {:.2f} > 2 * expected readnoise {:.2f}'.format(
                    amp, median_rdnoise, expected_readnoise))
            elif median_rdnoise > 1.2*expected_readnoise:
                log.warning('Amp {} measured readnoise {:.2f} > 1.2 * expected readnoise {:.2f}'.format(
                    amp, median_rdnoise, expected_readnoise))
        #else:
        #    log.warning('Expected readnoise keyword {} missing'.format('RDNOISE'+amp))

        log.info("Measured readnoise for AMP %s = %f"%(amp,median_rdnoise))

        #- subtract overscan from data region and apply gain
        jj = _parse_sec_keyword(header['DATASEC'+amp])

        data = rawimage[jj].copy()
<<<<<<< HEAD
        import pdb; pdb.set_trace()
=======
        # JXP
        '''
>>>>>>> 05d989f4
        for k in range(nrows) :
            data[k] -= overscan[k]
        '''
        import pdb; pdb.set_trace()
        oscanimg = np.outer(np.median(overscan, axis=0), np.ones(data.shape[0]))
        data -= oscanimg

        #- apply saturlev (defined in ADU), prior to multiplication by gain
        saturated = (rawimage[jj]>=saturlev)
        mask[kk][saturated] |= ccdmask.SATURATED

        #- subtract dark prior to multiplication by gain
        if dark is not False  :
            log.info("subtracting dark for amp %s"%amp)
            data -= dark[kk]

        image[kk] = data*gain


    if not nocrosstalk :
        #- apply cross-talk

        # the ccd looks like :
        # C D
        # A B
        # for cross talk, we need a symmetric 4x4 flip_matrix
        # of coordinates ABCD giving flip of both axis
        # when computing crosstalk of
        #    A   B   C   D
        #
        # A  AA  AB  AC  AD
        # B  BA  BB  BC  BD
        # C  CA  CB  CC  CD
        # D  DA  DB  DC  BB
        # orientation_matrix_defines change of orientation
        #
        fip_axis_0= np.array([[1,1,-1,-1],
                              [1,1,-1,-1],
                              [-1,-1,1,1],
                              [-1,-1,1,1]])
        fip_axis_1= np.array([[1,-1,1,-1],
                              [-1,1,-1,1],
                              [1,-1,1,-1],
                              [-1,1,-1,1]])

        for a1 in range(len(amp_ids)) :
            amp1=amp_ids[a1]
            ii1 = _parse_sec_keyword(header['CCDSEC'+amp1])
            a1flux=image[ii1]
            #a1mask=mask[ii1]

            for a2 in range(len(amp_ids)) :
                if a1==a2 :
                    continue
                amp2=amp_ids[a2]
                if cfinder is None : continue
                if not cfinder.haskey("CROSSTALK%s%s"%(amp1,amp2))  : continue
                crosstalk=cfinder.value("CROSSTALK%s%s"%(amp1,amp2))
                if crosstalk==0. : continue
                log.info("Correct for crosstalk=%f from AMP %s into %s"%(crosstalk,amp1,amp2))
                a12flux=crosstalk*a1flux.copy()
                #a12mask=a1mask.copy()
                if fip_axis_0[a1,a2]==-1 :
                    a12flux=a12flux[::-1]
                    #a12mask=a12mask[::-1]
                if fip_axis_1[a1,a2]==-1 :
                    a12flux=a12flux[:,::-1]
                    #a12mask=a12mask[:,::-1]
                ii2 = _parse_sec_keyword(header['CCDSEC'+amp2])
                image[ii2] -= a12flux
                # mask[ii2]  |= a12mask (not sure we really need to propagate the mask)

    #- Divide by pixflat image
    pixflat = get_calibration_image(cfinder,"PIXFLAT",pixflat)
    if pixflat is not False :
        if pixflat.shape != image.shape:
            raise ValueError('shape mismatch pixflat {} != image {}'.format(pixflat.shape, image.shape))

        if np.all(pixflat != 0.0):
            image /= pixflat
            readnoise /= pixflat
        else:
            good = (pixflat != 0.0)
            image[good] /= pixflat[good]
            readnoise[good] /= pixflat[good]
            mask[~good] |= ccdmask.PIXFLATZERO

        lowpixflat = (0 < pixflat) & (pixflat < 0.1)
        if np.any(lowpixflat):
            mask[lowpixflat] |= ccdmask.PIXFLATLOW

    #- Inverse variance, estimated directly from the data (BEWARE: biased!)
    var = image.clip(0) + readnoise**2
    ivar = np.zeros(var.shape)
    ivar[var>0] = 1.0 / var[var>0]

    if bkgsub :
        bkg = _background(image,header)
        image -= bkg


    img = Image(image, ivar=ivar, mask=mask, meta=header, readnoise=readnoise, camera=camera)

    #- update img.mask to mask cosmic rays

    if not nocosmic :
        cosmics.reject_cosmic_rays(img,nsig=cosmics_nsig,cfudge=cosmics_cfudge,c2fudge=cosmics_c2fudge)

    return img

#-------------------------------------------------------------------------
#- The following I/O routines are here instead of desispec.io to avoid a
#- circular dependency between io and preproc:
#- io.read_raw -> preproc.preproc -> io.read_bias (bad)

def read_bias(filename=None, camera=None, dateobs=None):
    '''
    Return calibration bias filename for camera on dateobs or night

    Options:
        filename : input filename to read
        camera : e.g. 'b0', 'r1', 'z9'
        dateobs : DATE-OBS string, e.g. '2018-09-23T08:17:03.988'

    Notes:
        must provide filename, or both camera and dateobs
    '''
    from astropy.io import fits
    if filename is None:
        #- use camera and dateobs to derive what bias file should be used
        raise NotImplementedError
    else:
        return fits.getdata(filename, 0)

def read_pixflat(filename=None, camera=None, dateobs=None):
    '''
    Read calibration pixflat image for camera on dateobs.

    Options:
        filename : input filename to read
        camera : e.g. 'b0', 'r1', 'z9'
        dateobs : DATE-OBS string, e.g. '2018-09-23T08:17:03.988'

    Notes:
        must provide filename, or both camera and dateobs
    '''
    from astropy.io import fits
    if filename is None:
        #- use camera and dateobs to derive what pixflat file should be used
        raise NotImplementedError
    else:
        return fits.getdata(filename, 0)

def read_dark(filename=None, camera=None, dateobs=None):
    '''
    Read calibration dark image for camera on dateobs.

    Options:
        filename : input filename to read
        camera : e.g. 'b0', 'r1', 'z9'
        dateobs : DATE-OBS string, e.g. '2018-09-23T08:17:03.988'

    Notes:
        must provide filename, or both camera and dateobs
    '''
    from astropy.io import fits
    if filename is None:
        #- use camera and dateobs to derive what pixflat file should be used
        raise NotImplementedError
    else:
        return fits.getdata(filename, 0)

def read_mask(filename=None, camera=None, dateobs=None):
    '''
    Read bad pixel mask image for camera on dateobs.

    Options:
        filename : input filename to read
        camera : e.g. 'b0', 'r1', 'z9'
        dateobs : DATE-OBS string, e.g. '2018-09-23T08:17:03.988'

    Notes:
        must provide filename, or both camera and dateobs
    '''
    from astropy.io import fits
    if filename is None:
        #- use camera and dateobs to derive what mask file should be used
        raise NotImplementedError
    else:
        return fits.getdata(filename, 0)<|MERGE_RESOLUTION|>--- conflicted
+++ resolved
@@ -511,12 +511,8 @@
         jj = _parse_sec_keyword(header['DATASEC'+amp])
 
         data = rawimage[jj].copy()
-<<<<<<< HEAD
-        import pdb; pdb.set_trace()
-=======
         # JXP
         '''
->>>>>>> 05d989f4
         for k in range(nrows) :
             data[k] -= overscan[k]
         '''
