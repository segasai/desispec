--- conflicted
+++ resolved
@@ -39,10 +39,7 @@
 
     log = get_logger()
 
-<<<<<<< HEAD
-=======
     t0 = time.time()
->>>>>>> 1249cfbf
     fx = fits.open(filename, memmap=False)
     if camera.upper() not in fx:
         raise IOError('Camera {} not in {}'.format(camera, filename))
