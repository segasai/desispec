"""
tests for Quicklook QA class and functions. It also indludes tests on low level functions on desispec.qa.qalib
"""

import unittest
import numpy as np
import os
from desispec.qa import qalib
from desispec.qa import qa_quicklook as QA
from pkg_resources import resource_filename
import desispec.sky
from desispec.preproc import _parse_sec_keyword
from specter.psf import load_psf
import astropy.io.fits as fits
from desispec.quicklook import qllogger
import desispec.io
import desispec.image

qlog=qllogger.QLLogger("QuickLook",0)
log=qlog.getlog()

def xy2hdr(xyslice):
    '''
    convert 2D slice into IRAF style [a:b,c:d] hdr value
    
    e.g. xyslice2hdr(np.s_[0:10, 5:20]) -> '[6:20,1:10]'
    '''
    yy, xx = xyslice
    value = '[{}:{},{}:{}]'.format(xx.start+1, xx.stop, yy.start+1, yy.stop)
    return value

#- 2D gaussian function to model sky peaks
def gaussian2D(x,y,amp,xmu,ymu,xsigma,ysigma):
    x,y = np.meshgrid(x,y)
    gauss = amp*np.exp(-(x-xmu)**2/(2*xsigma**2)-(y-ymu)**2/(2*ysigma**2))
    return gauss

class TestQL_QA(unittest.TestCase):

    def tearDown(self):
        self.rawimage.close()
        for filename in [self.framefile, self.rawfile, self.pixfile, self.xwfile, self.fibermapfile, self.skyfile, self.qafile, self.qafig]:
            if os.path.exists(filename):
                os.remove(filename)

    #- Create some test data
    def setUp(self):

        self.rawfile = 'test-raw-abcd.fits'
        self.pixfile = 'test-pix-abcd.fits'
        self.xwfile = 'test-xw-abcd.fits'
        self.framefile = 'test-frame-abcd.fits'
        self.fibermapfile = 'test-fibermap-abcd.fits'
        self.skyfile = 'test-sky-abcd.fits'
        self.qafile = 'test_qa.yaml'
        self.qafig = 'test_qa.png'

        #- use specter psf for this test
        self.psffile=resource_filename('specter', 'test/t/psf-monospot.fits') 
        #self.psffile=os.environ['DESIMODEL']+'/data/specpsf/psf-b.fits'
        self.config={"kwargs":{
            "refKey":{},
            "param":{}
        }
        }

        #- rawimage

        hdr = dict()
        hdr['CAMERA'] = 'z1'
        hdr['DATE-OBS'] = '2018-09-23T08:17:03.988'

        #- Dimensions per amp
        ny = self.ny = 500
        nx = self.nx = 400
        noverscan = nover = 50

        hdr['BIASSEC1'] = xy2hdr(np.s_[0:ny, nx:nx+nover])
        hdr['DATASEC1'] = xy2hdr(np.s_[0:ny, 0:nx])
        hdr['CCDSEC1'] = xy2hdr(np.s_[0:ny, 0:nx])
        
        hdr['BIASSEC2'] = xy2hdr(np.s_[0:ny, nx+nover:nx+2*nover])
        hdr['DATASEC2'] = xy2hdr(np.s_[0:ny, nx+2*nover:nx+2*nover+nx])
        hdr['CCDSEC2'] =  xy2hdr(np.s_[0:ny, nx:nx+nx])

        hdr['BIASSEC3'] = xy2hdr(np.s_[ny:ny+ny, nx:nx+nover])
        hdr['DATASEC3'] = xy2hdr(np.s_[ny:ny+ny, 0:nx])
        hdr['CCDSEC3'] = xy2hdr(np.s_[ny:ny+ny, 0:nx])

        hdr['BIASSEC4'] = xy2hdr(np.s_[ny:ny+ny, nx+nover:nx+2*nover])
        hdr['DATASEC4'] = xy2hdr(np.s_[ny:ny+ny, nx+2*nover:nx+2*nover+nx])
        hdr['CCDSEC4'] =  xy2hdr(np.s_[ny:ny+ny, nx:nx+nx])
        
        hdr['NIGHT'] = '20180923'
        hdr['EXPID'] = 1
        hdr['PROGRAM'] = 'dark'
        hdr['FLAVOR'] = 'science'
        hdr['EXPTIME'] = 100.0
        
        rawimage = np.zeros((2*ny, 2*nx+2*noverscan))
        offset = {'1':100.0, '2':100.5, '3':50.3, '4':200.4}
        gain = {'1':1.0, '2':1.5, '3':0.8, '4':1.2}
        rdnoise = {'1':2.0, '2':2.2, '3':2.4, '4':2.6}
        
        quad = {
            '1': np.s_[0:ny, 0:nx], '2': np.s_[0:ny, nx:nx+nx],
            '3': np.s_[ny:ny+ny, 0:nx], '4': np.s_[ny:ny+ny, nx:nx+nx],
        }
        
        for amp in ('1', '2', '3', '4'):

            hdr['GAIN'+amp] = gain[amp]
            hdr['RDNOISE'+amp] = rdnoise[amp]
            
            xy = _parse_sec_keyword(hdr['BIASSEC'+amp])
            shape = [xy[0].stop-xy[0].start, xy[1].stop-xy[1].start]
            rawimage[xy] += offset[amp]
            rawimage[xy] += np.random.normal(scale=rdnoise[amp], size=shape)/gain[amp]
            xy = _parse_sec_keyword(hdr['DATASEC'+amp])
            shape = [xy[0].stop-xy[0].start, xy[1].stop-xy[1].start]
            rawimage[xy] += offset[amp]
            rawimage[xy] += np.random.normal(scale=rdnoise[amp], size=shape)/gain[amp]

        #- set CCD parameters
        self.ccdsec1=hdr["CCDSEC1"]
        self.ccdsec2=hdr["CCDSEC2"]
        self.ccdsec3=hdr["CCDSEC3"]
        self.ccdsec4=hdr["CCDSEC4"]

        #- raw data are integers, not floats
        rawimg = rawimage.astype(np.int32)
        self.expid=hdr["EXPID"]
        self.camera=hdr["CAMERA"]
        #- Confirm that all regions were correctly offset
        assert not np.any(rawimage == 0.0)        

        #- write to the rawfile and read it in QA test
        hdr['DOSVER'] = 'SIM'
        hdr['FEEVER'] = 'SIM'
        hdr['DETECTOR'] = 'SIM'

        desispec.io.write_raw(self.rawfile,rawimg,hdr,camera=self.camera)
        self.rawimage=fits.open(self.rawfile)
        
        #- read psf, should use specter.PSF.load_psf instead of desispec.PSF(), otherwise need to create a psfboot somewhere.

        psf = self.psf = load_psf(self.psffile)

        #- make the test pixfile, fibermap file
        img_pix = rawimg
        img_ivar = np.ones_like(img_pix) / 3.0**2
        img_mask = np.zeros(img_pix.shape, dtype=np.uint32)
        img_mask[200] = 1

        self.image = desispec.image.Image(img_pix, img_ivar, img_mask, camera='z1',meta=hdr)
        desispec.io.write_image(self.pixfile, self.image)

        self.fibermap = desispec.io.empty_fibermap(30)
        self.fibermap['OBJTYPE'][::2]='ELG'
        self.fibermap['OBJTYPE'][::3]='STD'
        self.fibermap['OBJTYPE'][::5]='QSO'
        self.fibermap['OBJTYPE'][::9]='LRG'
        self.fibermap['OBJTYPE'][::7]='SKY'
        #- add a filter and arbitrary magnitude
        self.fibermap['MAG'][:29]=np.tile(np.random.uniform(18,20,29),5).reshape(29,5) #- Last fiber left
        self.fibermap['FILTER'][:29]=np.tile(['DECAM_R','..','..','..','..'],(29,1)) #- last fiber left 

        desispec.io.write_fibermap(self.fibermapfile, self.fibermap)

        #- make a test frame file
        self.night=hdr['NIGHT']
        self.nspec = nspec = 30
        wave=np.arange(7600.0,9800.0,1.0) #- z channel
        nwave = self.nwave = len(wave)
        flux=np.random.uniform(size=(nspec,nwave))+100.
        ivar=np.ones_like(flux)
        resolution_data=np.ones((nspec,13,nwave))
        self.frame=desispec.frame.Frame(wave,flux,ivar,resolution_data=resolution_data,fibermap=self.fibermap)
        self.frame.meta = dict(CAMERA=self.camera,PROGRAM='dark',FLAVOR='science',NIGHT=self.night,EXPID=self.expid,EXPTIME=100,CCDSEC1=self.ccdsec1,CCDSEC2=self.ccdsec2,CCDSEC3=self.ccdsec3,CCDSEC4=self.ccdsec4)
        desispec.io.write_frame(self.framefile, self.frame)

        #- make a skymodel
        sky=np.ones_like(self.frame.flux)*0.5
        skyivar=np.ones_like(sky)
        self.mask=np.zeros(sky.shape,dtype=np.uint32)
        self.skymodel=desispec.sky.SkyModel(wave,sky,skyivar,self.mask)
        self.skyfile=desispec.io.write_sky(self.skyfile,self.skymodel)
        
        #- Make a dummy boundary map for wavelength-flux in pixel space
        self.map2pix={}
        self.map2pix["LEFT_MAX_FIBER"] = 14
        self.map2pix["RIGHT_MIN_FIBER"] = 17
        self.map2pix["BOTTOM_MAX_WAVE_INDEX"] = 900
        self.map2pix["TOP_MIN_WAVE_INDEX"] = 1100

    #- test some qa utility functions:
    def test_ampregion(self):
        pixboundary=qalib.ampregion(self.image)
        self.assertEqual(pixboundary[0][1],slice(0,self.nx,None))
        self.assertEqual(pixboundary[3][0],slice(self.ny,self.ny+self.ny,None))

    def test_fiducialregion(self):
        leftmax,rightmin,bottommax,topmin=qalib.fiducialregion(self.frame,self.psf)
        self.assertEqual(leftmax,self.nspec-1)  #- as only 30 spectra defined 
        self.assertLess(bottommax,topmin)

    def test_getrms(self):
        img_rms=qalib.getrms(self.image.pix)
        self.assertEqual(img_rms,np.std(self.image.pix))

    def test_countpix(self):
        pix=self.image.pix
        counts1=qalib.countpix(pix,nsig=3) #- counts above 3 sigma
        counts2=qalib.countpix(pix,nsig=4) #- counts above 4 sigma
        self.assertLess(counts2,counts1)

    def test_sky_resid(self):
        import copy
        param = dict(
                     PCHI_RESID=0.05,PER_RESID=95.,BIN_SZ=0.1)
        qadict=qalib.sky_resid(param,self.frame,self.skymodel,quick_look=True)
        kk=np.where(self.frame.fibermap['OBJTYPE']=='SKY')[0]
        self.assertEqual(qadict['NSKY_FIB'],len(kk))

        #- run with different sky flux
        skym1=desispec.sky.SkyModel(self.frame.wave,self.skymodel.flux,self.skymodel.ivar,self.mask)
        skym2=desispec.sky.SkyModel(self.frame.wave,self.skymodel.flux*0.5,self.skymodel.ivar,self.mask)
        frame1=copy.deepcopy(self.frame)
        frame2=copy.deepcopy(self.frame)
        desispec.sky.subtract_sky(frame1,skym1)
        desispec.sky.subtract_sky(frame2,skym2)

        qa1=qalib.sky_resid(param,frame1,skym1)
        qa2=qalib.sky_resid(param,frame2,skym2)
        self.assertLess(qa1['MED_RESID'],qa2['MED_RESID']) #- residuals must be smaller for case 1

    def testSignalVsNoise(self):
        import copy
        params=None
        #- first get the sky subtracted frame
        #- copy frame not to override
        thisframe=copy.deepcopy(self.frame)
        desispec.sky.subtract_sky(thisframe,self.skymodel)
        qadict=qalib.SignalVsNoise(thisframe,params)
        #- make sure all the S/N is positive
        self.assertTrue(np.all(qadict['MEDIAN_SNR']) > 0)

        #- Reduce sky
        skym1=desispec.sky.SkyModel(self.frame.wave,self.skymodel.flux,self.skymodel.ivar,self.mask)
        skym2=desispec.sky.SkyModel(self.frame.wave,self.skymodel.flux*0.5,self.skymodel.ivar,self.mask)
        frame1=copy.deepcopy(self.frame)
        frame2=copy.deepcopy(self.frame)
        desispec.sky.subtract_sky(frame1,skym1)
        desispec.sky.subtract_sky(frame2,skym2)
        qa1=qalib.SignalVsNoise(frame1,params)
        qa2=qalib.SignalVsNoise(frame2,params)
        self.assertTrue(np.all(qa2['MEDIAN_SNR'] > qa1['MEDIAN_SNR']))
   
        #- test for tracer not present 
        nullfibermap=desispec.io.empty_fibermap(10)
        qa=qalib.SignalVsNoise(self.frame,params)

        self.assertEqual(self.fibermap['MAG'][29][0],0)   #- No mag for last fiber
        self.assertEqual(self.fibermap['FILTER'][29][0],'') #- No filter for last fiber

        self.assertEqual(len(qa['MEDIAN_SNR']),30)

    #- Test each individual QA:
    def testBiasOverscan(self):
        return
        qa=QA.Bias_From_Overscan('bias',self.config) #- initialize with fake config and name
        inp=self.rawimage
        qargs={}
        qargs["PSFFile"]=self.psf
        qargs["camera"]=self.camera
        qargs["expid"]=self.expid
        qargs["amps"]=True
        qargs["qafile"]=self.qafile
        qargs["qafig"]=self.qafig
        qargs["paname"]="abc"
        res1=qa(inp,**qargs)
        self.assertEqual(len(res1['METRICS']['BIAS_AMP']),4)

    def testGetRMS(self):
        config={"kwargs":{
            "refKey":{},
            "param":{}
        }
        }

        qa=QA.Get_RMS('rms',config)
        inp=self.image
        qargs={}
        qargs["PSFFile"]=self.psf
        qargs["camera"]=self.camera
        qargs["expid"]=self.expid
        qargs["amps"]=True
        qargs["paname"]="abc"
        qargs["qafile"]=self.qafile
        qargs["qafig"]=self.qafig
        resl=qa(inp,**qargs)
        self.assertTrue("yaml" in qargs["qafile"])
        self.assertTrue("png" in qargs["qafig"])
        self.assertTrue(len(resl['METRICS']['NOISE_AMP'])==4)
        self.assertTrue((np.all(resl['METRICS']['NOISE_AMP'])>0))

    def testCalcXWSigma(self):

        #- Create another pix file for xwsigma test
        xw_hdr = dict()
        xw_hdr['CAMERA'] = self.camera
        xw_hdr['NIGHT'] = self.night
        xw_hdr['EXPID'] = self.expid
        xw_hdr['PROGRAM'] = 'dark'
        xw_hdr['FLAVOR'] = 'science'

        psf = self.psf
        xw_ny = 2000
        xw_nx = 2000
        xw_rawimage = np.zeros((2*xw_ny,2*xw_nx))
        xw_img_pix = xw_rawimage.astype(np.int32)
        xw_img_ivar = np.ones_like(xw_img_pix)/3.0**2
        xw_img_mask = np.zeros(xw_img_pix.shape,dtype=np.uint32)

        #- manually insert gaussian sky peaks
        x = np.arange(7)
        y = np.arange(7)
        a = 10000.
        xmu = np.mean(x)
        ymu = np.mean(y)
        xsigma = 1.0
        ysigma = 1.0
        peak_counts = np.rint(gaussian2D(x,y,a,xmu,ymu,xsigma,ysigma))
        peak_counts = peak_counts.astype(np.int32)
        zpeaks = np.array([8401.5,8432.4,8467.5,9479.4])
        fibers = np.arange(30)
        for i in range(len(zpeaks)):
            pix = np.rint(psf.xy(fibers,zpeaks[i]))
            for j in range(len(fibers)):
                for k in range(len(peak_counts)):
                    ypix = int(pix[0][j]-3+k)
                    xpix_start =int(pix[1][j]-3)
                    xpix_stop = int(pix[1][j]+4)
                    xw_img_pix[ypix][xpix_start:xpix_stop] = peak_counts[k]

        #- transpose pixel values to correct place in image
        xw_img_pix=np.ndarray.transpose(xw_img_pix)

        #- write the test pixfile, fibermap file
        xwimage = desispec.image.Image(xw_img_pix, xw_img_ivar, xw_img_mask, camera='z1',meta=xw_hdr)
        desispec.io.write_image(self.xwfile, xwimage)

        qa=QA.Calc_XWSigma('xwsigma',self.config)
        inp=xwimage
        qargs={}
        qargs["PSFFile"]=self.psf
        qargs["FiberMap"]=self.fibermap
        qargs["camera"]=self.camera
        qargs["expid"]=self.expid
        qargs["amps"]=False
        qargs["paname"]="abc"
        resl=qa(inp,**qargs)
        self.assertTrue(np.all(resl["METRICS"]["XSIGMA"])>0)

    def testCountPixels(self):
        qa=QA.Count_Pixels('countpix',self.config)
        inp=self.image
        qargs={}
        qargs["PSFFile"]=self.psf
        qargs["camera"]=self.camera
        qargs["expid"]=self.expid
        qargs["amps"]=False
        qargs["paname"]="abc"
        resl=qa(inp,**qargs)
        self.assertTrue(resl['METRICS']['NPIX_LOW'] > resl['METRICS']['NPIX_HIGH'])
        #- test if amp QAs exist
        qargs["amps"] = True
        resl2=qa(inp,**qargs)
        self.assertTrue(len(resl2['METRICS']['NPIX_AMP'])==4)

    def testCountSpectralBins(self):
        qa=QA.CountSpectralBins('countbins',self.config)
        inp=self.frame
        qargs={}
        qargs["PSFFile"]=self.psf
        qargs["FiberMap"]=self.fibermap
        qargs["camera"]=self.camera
        qargs["expid"]=self.expid
        qargs["amps"]=True
        qargs["paname"]="abc"
        qargs["qafile"]=self.qafile
        qargs["qafig"]=self.qafig
        resl=qa(inp,**qargs)
        self.assertTrue(np.all(resl["METRICS"]["NBINSMED"]-resl["METRICS"]["NBINSHIGH"])>=0)
        self.assertTrue(np.all(resl["METRICS"]["NBINSLOW"]-resl["METRICS"]["NBINSMED"])>=0)
        self.assertLess(resl["BOTTOM_MAX_WAVE_INDEX"],resl["TOP_MIN_WAVE_INDEX"])

    def testSkyCont(self):
        qa=QA.Sky_Continuum('skycont',self.config)
        inp=self.frame
        qargs={}
        qargs["FiberMap"]=self.fibermap
        qargs["camera"]=self.camera
        qargs["expid"]=self.expid
        qargs["amps"]=False
        qargs["paname"]="abc"
        resl=qa(inp,**qargs)
        self.assertTrue(resl["METRICS"]["SKYFIBERID"]==[0,7,14,21,28]) #- as defined in the fibermap
        self.assertTrue(resl["METRICS"]["SKYCONT"]>0)
        #- Test for amp True Case
        qargs["amps"]=True
        qargs["dict_countbins"]=self.map2pix #- This is not the full dict but contains the map needed here.
        resl2=qa(inp,**qargs)
        self.assertTrue(np.all(resl2["METRICS"]["SKYCONT_AMP"])>0)
        
    def testSkyPeaks(self):
        qa=QA.Sky_Peaks('skypeaks',self.config)
        inp=self.frame
        qargs={}
        qargs["FiberMap"]=self.fibermap
        qargs["camera"]=self.camera
        qargs["expid"]=self.expid
        #qargs["amps"]=True
        qargs["paname"]="abc"
        qargs["dict_countbins"]=self.map2pix
        resl=qa(inp,**qargs)
<<<<<<< HEAD
        self.assertTrue(np.all(resl['METRICS']['PEAKCOUNT_RMS_AMP'])>=0.)
        self.assertTrue(resl['METRICS']['PEAKCOUNT_RMS']>0)
=======
        #self.assertTrue(np.all(resl['METRICS']['SUMCOUNT_RMS_AMP'])>=0.)
        self.assertTrue(resl['METRICS']['SUMCOUNT_RMS']>0)
>>>>>>> ba0baece

    def testIntegrateSpec(self):
        qa=QA.Integrate_Spec('integ',self.config)
        inp=self.frame
        qargs={}
        qargs["PSFFile"]=self.psf
        qargs["FiberMap"]=self.fibermap
        qargs["camera"]=self.camera
        qargs["expid"]=self.expid
        qargs["amps"]=False
        qargs["paname"]="abc"
        qargs["dict_countbins"]=self.map2pix
        resl=qa(inp,**qargs)
        self.assertTrue(resl['METRICS']['INTEG_AVG'] >0)
        self.assertTrue(len(resl["METRICS"]["INTEG"])==len(resl["METRICS"]["STD_FIBERID"]))
        #- Test for amps
        qargs["amps"]=True
        qargs["dict_countbins"]=self.map2pix
        resl2=qa(inp,**qargs)
        self.assertTrue(np.all(resl2["METRICS"]["INTEG_AVG_AMP"])>0)
        
    def testSkyResidual(self):
        qa=QA.Sky_Residual('skyresid',self.config)
        inp=self.frame
        sky=self.skymodel
        qargs={}
        qargs["PSFFile"]=self.psf
        qargs["FiberMap"]=self.fibermap
        qargs["camera"]=self.camera
        qargs["expid"]=self.expid
        qargs["amps"]=True
        qargs["paname"]="abc"
        qargs["dict_countbins"]=self.map2pix
        resl=qa(inp,sky,**qargs)
        self.assertTrue(resl["METRICS"]["NREJ"]==self.skymodel.nrej)
        self.assertTrue(len(resl["METRICS"]["MED_RESID_WAVE"]) == self.nwave)
        self.assertTrue(len(resl["METRICS"]["MED_RESID_FIBER"]) == 5) #- 5 sky fibers in the input
        self.assertTrue(resl["PARAMS"]["BIN_SZ"] == 0.1)
        #- test with different parameter set:
        qargs["param"]={"BIN_SZ":0.2, "PCHI_RESID":0.05, "PER_RESID":95., "SKYRESID_NORMAL_RANGE":[-5.0, 5.0], "SKYRESID_WARN_RANGE":[-10.0, 10.0]}
        resl2=qa(inp,sky,**qargs)
        self.assertTrue(len(resl["METRICS"]["DEVS_1D"])>len(resl2["METRICS"]["DEVS_1D"])) #- larger histogram bin size than default 0.1

    def testCalculateSNR(self):
        qa=QA.Calculate_SNR('snr',self.config)
        inp=self.frame
        qargs={}
        qargs["PSFFile"]=self.psf
        qargs["FiberMap"]=self.fibermap
        qargs["camera"]=self.camera
        qargs["expid"]=self.expid
        qargs["amps"]=True
        qargs["paname"]="abc"
        qargs["qafile"]=self.qafile #- no LRG by construction.
        qargs["dict_countbins"]=self.map2pix
        resl=qa(inp,**qargs)
        self.assertTrue("yaml" in qargs["qafile"])
        self.assertTrue(len(resl["METRICS"]["MEDIAN_SNR"])==self.nspec) #- positive definite


def test_suite():
    """Allows testing of only this module with the command::

        python setup.py test -m <modulename>
    """
    return unittest.defaultTestLoader.loadTestsFromName(__name__)

if __name__ == '__main__':
    unittest.main()
<|MERGE_RESOLUTION|>--- conflicted
+++ resolved
@@ -424,13 +424,8 @@
         qargs["paname"]="abc"
         qargs["dict_countbins"]=self.map2pix
         resl=qa(inp,**qargs)
-<<<<<<< HEAD
-        self.assertTrue(np.all(resl['METRICS']['PEAKCOUNT_RMS_AMP'])>=0.)
+        #self.assertTrue(np.all(resl['METRICS']['PEAKCOUNT_RMS_AMP'])>=0.)
         self.assertTrue(resl['METRICS']['PEAKCOUNT_RMS']>0)
-=======
-        #self.assertTrue(np.all(resl['METRICS']['SUMCOUNT_RMS_AMP'])>=0.)
-        self.assertTrue(resl['METRICS']['SUMCOUNT_RMS']>0)
->>>>>>> ba0baece
 
     def testIntegrateSpec(self):
         qa=QA.Integrate_Spec('integ',self.config)
