#
# A class to merge quicklook qa outputs.
# 
from __future__ import absolute_import, division, print_function
from desiutil.io import yamlify
import yaml
import json
import numpy as np
import datetime
import pytz

###############################################################
def remove_task(myDict, Key):
    if Key in myDict:
        del myDict[Key]
    return myDict
###############################################################
def rename_task(myDict, oldKey, newKey):
    
    if oldKey in myDict:
        
        task_data = myDict[oldKey]
        del myDict[oldKey] 
        myDict[newKey] = task_data
        
    return myDict
###############################################################
## KeyHead = "KeyHead" or "PARAMS"

def transferKEY(myDict, KeyHead, old_task, new_task, keyList):
    
    if old_task in myDict and new_task in myDict:
        for key in keyList:
            if key in myDict[old_task][KeyHead]:
                data = myDict[old_task][KeyHead][key]
                del myDict[old_task][KeyHead][key]
                myDict[new_task][KeyHead][key] = data
    
    return myDict

###############################################################
### Please Give the correct Re-arrangmenet recipe here ... 

def modify_tasks(myDict):
    
    ################
    ### Moving all keys in keyList under Metrics (from PREPROC to BOXCAREXTRACT)
    keyList = ["XWSIGMA", "XWSIGMA_AMP", "XWSIGMA_STATUS"]
    if "EXTRACT_QP" in myDict:
        myDict = transferKEY(myDict, "METRICS", "EXTRACT_QP", "PREPROC", keyList)
    elif "BOXCAREXTRACT" in myDict:
        myDict = transferKEY(myDict, "METRICS", "BOXCAREXTRACT", "PREPROC", keyList)

    ################   
    keyList = ["XWSIGMA_NORMAL_RANGE", "XWSIGMA_REF", "XWSIGMA_WARN_RANGE"]
    if "EXTRACT_QP" in myDict:
        myDict = transferKEY(myDict, "PARAMS", "EXTRACT_QP", "PREPROC",keyList)
    elif "BOXCAREXTRACT" in myDict:
        myDict = transferKEY(myDict, "PARAMS", "BOXCAREXTRACT", "PREPROC",keyList)    

    ################
    keyList = ["CHECKHDUS","EXPNUM","CHECKHDUS_STATUS","EXPNUM_STATUS"]
    myDict = transferKEY(myDict, "METRICS", "INITIALIZE", "PREPROC", keyList)    

    ################

    keyList = ["XYSHIFTS","XYSHIFTS_STATUS"]
    if "EXTRACT_QP" in myDict:
        myDict = transferKEY(myDict, "METRICS", "FLEXURE", "EXTRACT_QP", keyList)
    elif "BOXCAREXTRACT" in myDict:
        myDict = transferKEY(myDict, "METRICS", "FLEXURE", "BOXCAREXTRACT", keyList)

    ################  
<<<<<<< HEAD
    keyList = ["XYSHIFTS_NORMAL_RANGE", "XYSHIFTS_WARN_RANGE", "XYSHIFTS_DARK_REF", "XYSHIFTS_GRAY_REF","XYSHIFTS_BRIGHT_REF"]
    myDict = transferKEY(myDict, "PARAMS", "FLEXURE", "BOXCAREXTRACT", keyList)    
=======
    keyList = ["XYSHIFTS_NORMAL_RANGE", "XYSHIFTS_WARN_RANGE", "XYSHIFTS_REF"]
    if "EXTRACT_QP" in myDict:
        myDict = transferKEY(myDict, "PARAMS", "FLEXURE", "EXTRACT_QP", keyList)
    elif "BOXCAREXTRACT" in myDict:
        myDict = transferKEY(myDict, "PARAMS", "FLEXURE", "BOXCAREXTRACT", keyList)    
>>>>>>> 65d9b6b7

    ################    
    keyList = ["PEAKCOUNT", "PEAKCOUNT_FIB", "PEAKCOUNT_NOISE", "PEAKCOUNT_STATUS", "SKYCONT", "SKYCONT_FIBER", "SKYCONT_STATUS", "SKYRBAND", "SKY_RFLUX_DIFF", "SKY_FIB_RBAND"]
    if "APPLYFIBERFLAT_QP" in myDict:
        myDict = transferKEY(myDict, "METRICS", "APPLYFIBERFLAT_QP", "SKYSUB_QP", keyList)  
    elif "APPLYFIBERFLAT_QL" in myDict:
        myDict = transferKEY(myDict, "METRICS", "APPLYFIBERFLAT_QL", "SKYSUB_QL", keyList)    

    ################      
    keyList = ["B_CONT", "R_CONT", "Z_CONT", "PEAKCOUNT_NORMAL_RANGE","PEAKCOUNT_BRIGHT_REF","PEAKCOUNT_DARK_REF","PEAKCOUNT_GRAY_REF", "PEAKCOUNT_WARN_RANGE", "SKYCONT_NORMAL_RANGE", "SKYCONT_REF", "SKYCONT_WARN_RANGE","SKYCONT_BRIGHT_REF","SKYCONT_DARK_REF","SKYCONT_GRAY_REF"]
    if "APPLYFIBERFLAT_QP" in myDict:
        myDict = transferKEY(myDict, "PARAMS", "APPLYFIBERFLAT_QP", "SKYSUB_QP", keyList)
    elif "APPLYFIBERFLAT_QL" in myDict:
        myDict = transferKEY(myDict, "PARAMS", "APPLYFIBERFLAT_QL", "SKYSUB_QL", keyList)    
    
    ### Changing Task Names
    myDict = rename_task(myDict, "PREPROC", "CHECK_CCDs")
    myDict = rename_task(myDict, "BOXCAREXTRACT", "CHECK_FIBERS")
    myDict = rename_task(myDict, "EXTRACT_QP", "CHECK_FIBERS")
    myDict = rename_task(myDict, "SKYSUB_QL", "CHECK_SPECTRA")
    myDict = rename_task(myDict, "SKYSUB_QP", "CHECK_SPECTRA")
    myDict = rename_task(myDict, "RESOLUTIONFIT", "CHECK_ARC")
    myDict = rename_task(myDict, "COMPUTEFIBERFLAT_QL", "CHECK_FIBERFLAT")
    myDict = rename_task(myDict, "COMPUTEFIBERFLAT_QP", "CHECK_FIBERFLAT")
    ### Removing empty (or unused Pipeline steps
    myDict = remove_task(myDict, "FLEXURE")
    myDict = remove_task(myDict, "APPLYFIBERFLAT_QL")
    myDict = remove_task(myDict, "APPLYFIBERFLAT_QP")
    myDict = remove_task(myDict, "INITIALIZE")

    return myDict
    
 
###############################################################
### Replacing "PIPELINE_STEPS" with "TASKS"
### Re-ordering Task metrics and Params

def taskMaker(myDict):

    if "PIPELINE_STEPS" in myDict:
        
        tasks = {}
        task_data = myDict["PIPELINE_STEPS"]
        
        task_data = modify_tasks(task_data)
        
        del myDict["PIPELINE_STEPS"] 
        myDict["TASKS"] = task_data
    
    return myDict
###############################################################


###################################
# GENERAL_INFO section
#def delKey(d, k, val=None, remove=True):
    
    #if isinstance(d, dict):
        #key_list = [] 
        #for key, value in  d.items(): 
           #if key==k:
            
              #val = value
              #key_list.append(key)
           #val = delKey(value, k, val=val, remove=remove)
        #if remove:
            #for key in key_list:
                #del d[key]
   
    #elif isinstance(d, list): 
 
        #try: 
          #for i in range(len(d)): 
             #val = delKey(d[i], k, val=val, remove=remove)
        #except:
            #return val
    
    #else: return val
    
    #return val
 
 
 
def delKey(d, k, val=None, remove=True, include=False):
    
    if isinstance(d, dict):
        key_list = [] 
        for key, value in  d.items(): 
           if (key==k and not include) or (k in key and include):
            
              val = value
              key_list.append(key)
           val = delKey(value, k, val=val, remove=remove)
        if remove:
            for key in key_list:
                del d[key]
   
    elif isinstance(d, list): 
 
        try: 
          for i in range(len(d)): 
             val = delKey(d[i], k, val=val, remove=remove)
        except:
            return val
    
    else: return val
    
    return val
###################################
# facilitate the GENERAL_INFO section

def reOrderDict(mergeDict):
    
  for Night in mergeDict["NIGHTS"]:
      for Exposure in Night["EXPOSURES"]:
          for Camera in Exposure["CAMERAS"]:

             ra  = delKey(Camera, "RA")
             dec = delKey(Camera, "DEC")
             program = delKey(Camera, "PROGRAM")
             
             airmass = delKey(Camera, "AIRMASS")
             seeing = delKey(Camera, "SEEING")
             exptime = delKey(Camera, "EXPTIME")
             desispec_run_ver = delKey(Camera, "PROC_DESISPEC_VERSION") # desispec version in the raw FITS header 
             desispec_fits_ver = delKey(Camera, "FITS_DESISPEC_VERSION") # desispec version of the software release
             quicklook_run_ver = delKey(Camera, "PROC_QuickLook_VERSION") # version of the quivklook development state
             imaging_mag = delKey(Camera,"MAGNITUDES") # imaging mags: for each target a triplet in this order: [DECAM_G,DECAM_R,DECAM_Z]
             skyfib_id = delKey(Camera,"SKYFIBERID")
             nskyfib = delKey(Camera,"NSKY_FIB")
             
             delKey(Camera, "SKYSUB_QL")
             delKey(Camera, "MED_RESID")
             delKey(Camera, "MED_RESID_FIBER")
             delKey(Camera, "MED_RESID_WAVE")             
             delKey(Camera, "MED_RESID")
             delKey(Camera, "MED_RESID_FIBER")
             delKey(Camera, "RESID_PER")
             delKey(Camera, "RESID_STATUS")               
             delKey(Camera, "BIAS")
             delKey(Camera, "NOISE")
              
             elg_fiberid = delKey(Camera, "ELG_FIBERID")
             lrg_fiberid = delKey(Camera, "LRG_FIBERID") 
             qso_fiberid = delKey(Camera, "QSO_FIBERID") 
             star_fiberid = delKey(Camera, "STAR_FIBERID", remove=False)
             
             std_fiberid = delKey(Camera, "STD_FIBERID", remove=False)
             
             if star_fiberid is None:
                 star_fiberid = std_fiberid
             
             b_peaks = delKey(Camera, "B_PEAKS") 
             r_peaks = delKey(Camera, "R_PEAKS")
             z_peaks = delKey(Camera, "Z_PEAKS")
            
             try: ra = [float("%.5f" % m) for m in ra]
             except: ra=None
             
             try: dec = [float("%.5f" % m) for m in dec]
             except: dec=None
            
             
             # Date/time of the merger i.e., QL run - time is in UTC = Mayall local time + 7h
             def utcnow():
               return datetime.datetime.now(tz=pytz.utc)
             
             QLrun_datime = utcnow().isoformat()

             datetime.datetime.now(datetime.timezone.utc)
             datetime.datetime.now(tz=pytz.utc)
             
             
             Camera["GENERAL_INFO"]={"QLrun_datime_UTC":QLrun_datime,"PROGRAM":format(program).upper() ,"SEEING":seeing,"AIRMASS":airmass,"EXPTIME":exptime,"FITS_DESISPEC_VERSION":desispec_fits_ver,"PROC_DESISPEC_VERSION":desispec_run_ver,"PROC_QuickLook_VERSION":quicklook_run_ver, "RA":ra, "DEC":dec, "SKY_FIBERID":skyfib_id, "ELG_FIBERID":elg_fiberid ,"LRG_FIBERID":lrg_fiberid, "QSO_FIBERID":qso_fiberid ,"STAR_FIBERID":star_fiberid ,"B_PEAKS":b_peaks ,"R_PEAKS":r_peaks ,"Z_PEAKS":z_peaks,"IMAGING_MAGS": imaging_mag,"NSKY_FIB":nskyfib}   

###################################

def EditDic(Camera):
            
             ra  = delKey(Camera, "RA")
             dec = delKey(Camera, "DEC")
             airmass = delKey(Camera, "AIRMASS")
             seeing = delKey(Camera, "SEEING")
             exptime = delKey(Camera, "EXPTIME")
             program = delKey(Camera, "PROGRAM")
             sciprog = ["DARK","GRAY","BRIGHT"]
             QAlist=["BIAS_AMP","LITFRAC_AMP","NOISE_AMP","XWSIGMA","XYSHIFTS","NGOODFIB","DELTAMAG_TGT","FIDSNR_TGT","SKYRBAND","PEAKCOUNT", "SKYCONT"]    

             if program.upper() in sciprog:
                sciprog.remove(program.upper())
                for prog in sciprog:
                 for qa in QAlist:
                     delKey(Camera,qa+'_'+prog+"_REF",include=True)
                 
             desispec_run_ver = delKey(Camera, "PROC_DESISPEC_VERSION") # desispec version in the raw FITS header 
             desispec_fits_ver = delKey(Camera, "FITS_DESISPEC_VERSION") # desispec version of the software release
             quicklook_run_ver = delKey(Camera, "PROC_QuickLook_VERSION") # version of the quivklook development state
             imaging_mag = delKey(Camera,'MAGNITUDES') # imaging mags: for each target a triplet in this order: [DECAM_G,DECAM_R,DECAM_Z]
             skyfib_id = delKey(Camera,"SKYFIBERID")
             nskyfib = delKey(Camera,"NSKY_FIB")
             
             elg_fiberid = delKey(Camera, "ELG_FIBERID")
             lrg_fiberid = delKey(Camera, "LRG_FIBERID") 
             qso_fiberid = delKey(Camera, "QSO_FIBERID") 
             star_fiberid = delKey(Camera, "STAR_FIBERID", remove=False)
             
             std_fiberid = delKey(Camera, "STD_FIBERID", remove=False)

             delKey(Camera, "SKYSUB_QL")
             delKey(Camera, "MED_RESID")
             delKey(Camera, "MED_RESID_FIBER")
             delKey(Camera, "MED_RESID_WAVE")             
             delKey(Camera, "MED_RESID")
             delKey(Camera, "MED_RESID_FIBER")
             delKey(Camera, "RESID_PER")
             delKey(Camera, "RESID_STATUS")               
             delKey(Camera, "BIAS")
             delKey(Camera, "NOISE")
             delKey(Camera, "XWSHIFT_AMP")
             delKey(Camera, "XWSIGMA_SHIFT") 
             delKey(Camera, "NREJ")
             delKey(Camera, "MED_SKY")
             delKey(Camera, "NBAD_PCHI")

             
             if star_fiberid is None:
                 star_fiberid = std_fiberid
             
             b_peaks = delKey(Camera, "B_PEAKS") 
             r_peaks = delKey(Camera, "R_PEAKS")
             z_peaks = delKey(Camera, "Z_PEAKS")
            
             try: ra = [float("%.5f" % m) for m in ra]
             except: ra=None
             
             try: dec = [float("%.5f" % m) for m in dec]
             except: dec=None
            
             
             #SE: Date/time of the merger i.e., QL run - time is in UTC = Mayall local time + 7h
             def utcnow():
               return datetime.datetime.now(tz=pytz.utc)
             
             QLrun_datime = utcnow().isoformat()

             datetime.datetime.now(datetime.timezone.utc)
             datetime.datetime.now(tz=pytz.utc)
             Camera["GENERAL_INFO"]={"QLrun_datime_UTC":QLrun_datime ,"PROGRAM":program.upper(),"SEEING":seeing,"AIRMASS":airmass,"EXPTIME":exptime,"FITS_DESISPEC_VERSION":desispec_fits_ver,"PROC_DESISPEC_VERSION":desispec_run_ver,"PROC_QuickLook_VERSION":quicklook_run_ver, "RA":ra, "DEC":dec, "SKY_FIBERID":skyfib_id, "ELG_FIBERID":elg_fiberid ,"LRG_FIBERID":lrg_fiberid, "QSO_FIBERID":qso_fiberid ,"STAR_FIBERID":star_fiberid ,"B_PEAKS":b_peaks ,"R_PEAKS":r_peaks ,"Z_PEAKS":z_peaks,"IMAGING_MAGS": imaging_mag,"NSKY_FIB":nskyfib}   
             
             
             all_Steps  = delKey(Camera, "PIPELINE_STEPS")   # returns a list of dictionaries, each holding one step
             step_dict = {}
             for step in all_Steps:
                 
                 step_Name = delKey(step, "PIPELINE_STEP")
                 step_dict[step_Name] = step
             Camera["PIPELINE_STEPS"]=step_dict
                 
###################################
                 

class QL_QAMerger:
    def __init__(self,night,expid,flavor,camera,program):
        self.__night=night
        self.__expid=expid
        self.__flavor=flavor
        self.__camera=camera
        self.__program=program
        self.__stepsArr=[]
        #self.__schema={'NIGHTS':[{'NIGHT':night,'EXPOSURES':[{'EXPID':expid,'FLAVOR':flavor,'PROGRAM':program, 'CAMERAS':[{'CAMERA':camera, 'PIPELINE_STEPS':self.__stepsArr}]}]}]}
        
        #general_Info = esnEditDic(self.__stepsArr)
        
        self.__schema={'NIGHT':night, 'EXPID':expid, 'CAMERA':camera,'FLAVOR':flavor,'PROGRAM':program, 'PIPELINE_STEPS':self.__stepsArr}
        
        
        
    class QL_Step:
        def __init__(self,paName,paramsDict,metricsDict):
            self.__paName=paName
            self.__pDict=paramsDict
            self.__mDict=metricsDict
        def getStepName(self):
            return self.__paName
        def addParams(self,pdict):
            self.__pDict.update(pdict)
        def addMetrics(self,mdict):
            self.__mDict.update(mdict)
    def addPipelineStep(self,stepName):
        metricsDict={}
        paramsDict={}
        stepDict={"PIPELINE_STEP":stepName.upper(),'METRICS':metricsDict,'PARAMS':paramsDict}
        self.__stepsArr.append(stepDict)
        return self.QL_Step(stepName,paramsDict,metricsDict)

            
            
    def writeTojsonFile(self,fileName):
        g=open(fileName,'w')
        
        
        myDict = yamlify(self.__schema)
        #reOrderDict(myDict)
        
        # remove lists ... after this step there is no list of dictionaries
        EditDic(myDict)
        
        # this step modifies Takse, renames them, and re-arrange Metrics and corresponding Paramas
        myDict = taskMaker(myDict)  
        
        json.dump(myDict, g, sort_keys=True, indent=4)
        g.close()   <|MERGE_RESOLUTION|>--- conflicted
+++ resolved
@@ -71,16 +71,11 @@
         myDict = transferKEY(myDict, "METRICS", "FLEXURE", "BOXCAREXTRACT", keyList)
 
     ################  
-<<<<<<< HEAD
     keyList = ["XYSHIFTS_NORMAL_RANGE", "XYSHIFTS_WARN_RANGE", "XYSHIFTS_DARK_REF", "XYSHIFTS_GRAY_REF","XYSHIFTS_BRIGHT_REF"]
-    myDict = transferKEY(myDict, "PARAMS", "FLEXURE", "BOXCAREXTRACT", keyList)    
-=======
-    keyList = ["XYSHIFTS_NORMAL_RANGE", "XYSHIFTS_WARN_RANGE", "XYSHIFTS_REF"]
     if "EXTRACT_QP" in myDict:
         myDict = transferKEY(myDict, "PARAMS", "FLEXURE", "EXTRACT_QP", keyList)
     elif "BOXCAREXTRACT" in myDict:
         myDict = transferKEY(myDict, "PARAMS", "FLEXURE", "BOXCAREXTRACT", keyList)    
->>>>>>> 65d9b6b7
 
     ################    
     keyList = ["PEAKCOUNT", "PEAKCOUNT_FIB", "PEAKCOUNT_NOISE", "PEAKCOUNT_STATUS", "SKYCONT", "SKYCONT_FIBER", "SKYCONT_STATUS", "SKYRBAND", "SKY_RFLUX_DIFF", "SKY_FIB_RBAND"]
