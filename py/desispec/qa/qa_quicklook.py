""" 
Monitoring algorithms for Quicklook pipeline
"""

import os,sys
import datetime
import numpy as np
import scipy.ndimage
import yaml
import re
import astropy.io.fits as fits
import desispec.qa.qa_plots_ql as plot
import desispec.quicklook.qlpsf
from desispec.quicklook.qas import MonitoringAlg, QASeverity
from desispec.quicklook import qlexceptions
from desispec.quicklook import qllogger
from desispec.quicklook.palib import resample_spec
from astropy.time import Time
from desispec.qa import qalib
from desispec.io import qa, read_params
from desispec.io.meta import findfile
from desispec.io.sky import read_sky
from desispec.image import Image as im
from desispec.frame import Frame as fr
from desispec.preproc import _parse_sec_keyword
from desispec.util import runcmd
from desispec.qproc.qframe import QFrame
from desispec.fluxcalibration import isStdStar
import astropy
from astropy.io import fits

qlog=qllogger.QLLogger("QuickLook",0)
log=qlog.getlog()

def get_inputs(*args,**kwargs):
    '''
    Get inputs required for each QA
    '''
    inputs={}
    inputs["camera"]=kwargs["camera"]

    if "paname" not in kwargs: inputs["paname"]=None
    else: inputs["paname"]=kwargs["paname"]

    if "ReferenceMetrics" in kwargs: inputs["refmetrics"]=kwargs["ReferenceMetrics"]
    else: inputs["refmetrics"]=None

    inputs["amps"]=False
    if "amps" in kwargs: inputs["amps"]=kwargs["amps"]

    if "param" in kwargs: inputs["param"]=kwargs["param"]
    else: inputs["param"]=None

    inputs["psf"]=None
    if "PSFFile" in kwargs: inputs["psf"]=kwargs["PSFFile"]

    inputs["fibermap"]=None
    if "FiberMap" in kwargs: inputs["fibermap"]=kwargs["FiberMap"]

    if "Peaks" in kwargs: inputs["Peaks"]=kwargs["Peaks"]

    if "qafile" in kwargs: inputs["qafile"] = kwargs["qafile"]
    else: inputs["qafile"]=None

    if "qafig" in kwargs: inputs["qafig"]=kwargs["qafig"]
    else: inputs["qafig"]=None

    if "plotconf" in kwargs: inputs["plotconf"]=kwargs["plotconf"]
    else: inputs["plotconf"]=None

    return inputs

def get_outputs(qafile,qafig,retval,plotconf,plot_func):
    """
    Setup QA file and QA fig
    """
    if qafile is not None:
        outfile = qa.write_qa_ql(qafile,retval)
        log.debug("Output QA data is in {}".format(outfile))
    if qafig is not None:
        import desispec.qa.qa_plots_ql as fig
        if 'snr' in qafig:
            plotfunc=getattr(fig,plot_func[0])
            plotfunc(retval,qafig,plotconf,plot_func[1],plot_func[2],plot_func[3],plot_func[4],plot_func[5])
        elif plot_func=='plot_skyRband': pass
        else:
            plotfunc=getattr(fig,plot_func)
            plotfunc(retval,qafig,plotconf)
        log.debug("Output QA fig {}".format(qafig))

    return

def get_image(filetype,night,expid,camera,specdir):
    '''
    Make image object from file if in development mode
    '''
    #- Find correct file for QA
    imagefile = findfile(filetype,int(night),int(expid),camera,specprod_dir=specdir)

    #- Create necessary input for desispec.image
    image = fits.open(imagefile)
    pix = image[0].data
    ivar = image[1].data
    mask = image[2].data
    readnoise = image[3].data
    meta = image[0].header

    #- Create image object
    imageobj = im(pix,ivar,mask=mask,readnoise=readnoise,camera=camera,meta=meta)
    return imageobj

def get_frame(filetype,night,expid,camera,specdir):
    '''
    Make frame object from file if in development mode
    '''
    #- Find correct file for QA
    framefile = findfile(filetype,int(night),int(expid),camera,specprod_dir=specdir)

    #- Create necessary input for desispec.frame
    frame = fits.open(framefile)
    wave = frame[3].data
    flux = frame[0].data
    ivar = frame[1].data
    fibermap = frame[5].data
    fibers = fibermap['FIBER']
    meta = frame[0].header

    #- Create frame object
    frameobj = fr(wave,flux,ivar,fibers=fibers,fibermap=fibermap,meta=meta)

    return frameobj


class Check_HDUs(MonitoringAlg):
    def __init__(self,name,config,logger=None):
        if name is None or name.strip() == "":
            name="CHECKHDUS"
        import astropy
        rawtype=astropy.io.fits.hdu.hdulist.HDUList
        kwargs=config['kwargs']
        parms=kwargs['param']
        key=kwargs['refKey'] if 'refKey' in kwargs else "CHECKHDUS"
        status=kwargs['statKey'] if 'statKey' in kwargs else "CHECKHDUS_STATUS"
        kwargs["RESULTKEY"]=key
        kwargs["QASTATUSKEY"]=status

        if "ReferenceMetrics" in kwargs:
            r=kwargs["ReferenceMetrics"]
            if key in r:
                kwargs["REFERENCE"]=r[key]

        MonitoringAlg.__init__(self,name,rawtype,config,logger)
    def run(self,*args,**kwargs):
        if len(args) == 0 :
            log.critical("No parameter is given for this QA! ")
            sys.exit("Check the configuration file")
            
        if not self.is_compatible(type(args[0])):
            #raise qlexceptions.ParameterException("Incompatible input. Was expecting {} got {}".format(type(self.__inpType__),type(args[0])))
            log.critical("Incompatible input!")
            sys.exit("Was expecting {} got {}".format(type(self.__inpType__),type(args[0])))


        if kwargs["singleqa"] == 'Check_HDUs':
            night = kwargs['night']
            expid = '{:08d}'.format(kwargs['expid'])
            camera = kwargs['camera']
            rawfile = findfile('raw',int(night),int(expid),camera,rawdata_dir=kwargs["rawdir"])
            raw = fits.open(rawfile)
        else: raw=args[0]
        inputs=get_inputs(*args,**kwargs)

        return self.run_qa(raw,inputs)

    def run_qa(self,raw,inputs):
        camera=inputs["camera"]
        paname=inputs["paname"]
        qafile=inputs["qafile"]
        qafig=inputs["qafig"]
        param=inputs["param"]
        refmetrics=inputs["refmetrics"]

        rawimage=raw[camera.upper()].data
        header=raw[camera.upper()].header
        
        retval={}
        retval["EXPID"]= '{0:08d}'.format(header["EXPID"])
        retval["CAMERA"] = camera
        retval["PANAME"] = paname
        retval["QATIME"] = datetime.datetime.now().isoformat()
        retval["FLAVOR"] = header["FLAVOR"]
        #SE: quicklook to crash when a mismatched config file with the one in fits header
        from desispec.scripts import quicklook
 
        args=quicklook.parse()       
        ad,fl = args.config.split("qlconfig_")
        flvr = fl.split(".yaml")[0]
        #if flvr in ['darksurvey','graysurvey','brightsurvey']: flvr = 'science'
        if header["FLAVOR"] == 'science':   
           flvr = flvr.split("survey")[0]
           if (header["FLAVOR"] == flvr or header["FLAVOR"] == format(flvr.upper()) or flvr == 'test'):
                    log.info("The correct configuration file is being used!")
           else:
                    log.critical("Wrong configuration file is being used!")
                    sys.exit("Wrong configuration file! use the one for "+str(header["FLAVOR"]))

        elif (header["FLAVOR"] == flvr or flvr == 'test'): 
                    log.info("The correct configuration file is being used!")
        else: 
                    log.critical("Wrong configuration file is being used!")
                    sys.exit("Wrong configuration file! use the one for "+str(header["FLAVOR"]))
        

        if retval["FLAVOR"] == 'science':
            retval["PROGRAM"] = header["PROGRAM"]
        else:
            pass
        retval["NIGHT"] = header["NIGHT"]
        kwargs=self.config['kwargs']
        

        HDUstat = "NORMAL" 
        EXPNUMstat = "NORMAL"    
        
        param['EXPTIME'] = header["EXPTIME"]

        if camera != header["CAMERA"]:
                log.critical("The raw FITS file is missing camera "+camera)
                sys.exit("QuickLook Abort: CHECK THE RAW FITS FILE :"+rawfile)
                HDUstat = 'ALARM'
        
        if header["EXPID"] != kwargs['expid'] : 
                log.critical("The raw FITS file is missing camera "+camera)
                sys.exit("QuickLook Abort: EXPOSURE NUMBER DOES NOT MATCH THE ONE IN THE HEADER")            
                EXPNUMstat = "ALARM"
        
        
        
        if header["FLAVOR"] != "science" :
            
           retval["METRICS"] = {"CHECKHDUS_STATUS":HDUstat,"EXPNUM_STATUS":EXPNUMstat}

        else :
           retval["METRICS"] = {"CHECKHDUS_STATUS":HDUstat,"EXPNUM_STATUS":EXPNUMstat}
           param['SEEING'] = header["SEEING"]
           param['AIRMASS'] = header["AIRMASS"]
           param['PROGRAM'] = header["PROGRAM"]
           
          
        retval["PARAMS"] = param   
        
        if 'INHERIT' in header and header['INHERIT']:
            h0 = raw[0].header
            for key in h0:
                if key not in header:
                    header[key] = h0[key]
        
        return retval

    def get_default_config(self):
        return {}


class Trace_Shifts(MonitoringAlg):
    def __init__(self,name,config,logger=None):
        if name is None or name.strip() == "":
            name="XYSHIFTS"
        kwargs=config['kwargs']
        parms=kwargs['param']
        key=kwargs['refKey'] if 'refKey' in kwargs else "XYSHIFTS"
        status=kwargs['statKey'] if 'statKey' in kwargs else "XYSHIFTS_STATUS"
        kwargs["RESULTKEY"]=key
        kwargs["QASTATUSKEY"]=status
        if "ReferenceMetrics" in kwargs:
            r=kwargs["ReferenceMetrics"]
            if key in r:
                kwargs["REFERENCE"]=r[key]
        if "XYSHIFTS_WARN_RANGE" in parms and "XYSHIFTS_NORMAL_RANGE" in parms:
            kwargs["RANGES"]=[(np.asarray(parms["XYSHIFTS_WARN_RANGE"]),QASeverity.WARNING),
                              (np.asarray(parms["XYSHIFTS_NORMAL_RANGE"]),QASeverity.NORMAL)]
        MonitoringAlg.__init__(self,name,im,config,logger)
    def run(self,*args,**kwargs):
        if len(args) == 0 :
            log.critical("No parameter is found for this QA")
            sys.exit("Update the configuration file for the parameters")

        if not self.is_compatible(type(args[0])):
            #raise qlexceptions.ParameterException("Incompatible input. Was expecting {} got {}".format(type(self.__inpType__),type(args[0])))
            log.critical("Incompatible input!")
            sys.exit("Was expecting {} got {}".format(type(self.__inpType__),type(args[0])))

        if kwargs["singleqa"] == 'Trace_Shifts':
            night = kwargs['night']
            expid = '{:08d}'.format(kwargs['expid'])
            camera = kwargs['camera']
            image = get_image('preproc',night,expid,camera,kwargs["specdir"])
        else: image=args[0]
        inputs=get_inputs(*args,**kwargs)

        return self.run_qa(image,inputs)

    def run_qa(self,image,inputs):
        camera=inputs["camera"]
        paname=inputs["paname"]
        qafile=inputs["qafile"]
        qafig=inputs["qafig"]
        param=inputs["param"]
        refmetrics=inputs["refmetrics"]
        
        #- qa dictionary 
        retval={}
        retval["PANAME" ]= paname
        retval["QATIME"] = datetime.datetime.now().isoformat()
        retval["EXPID"] = expid = '{0:08d}'.format(image.meta["EXPID"])
        retval["CAMERA"] = camera
        retval["FLAVOR"] = image.meta["FLAVOR"]
        kwargs=self.config['kwargs']
        
        if image.meta["FLAVOR"] == 'science':
            fibmap =fits.open(kwargs['FiberMap'])
            retval["PROGRAM"]=fibmap[1].header['PROGRAM']
            
        
        retval["NIGHT"] = night = image.meta["NIGHT"]
        

        if param is None:
                log.critical("No parameter is found for this QA")
                sys.exit("Update the configuration file for the parameters")

        # create xytraceset object
        
        from desispec.preproc import read_ccd_calibration
        from desispec.xytraceset import XYTraceSet
        #SE: all next lines till the dashed line exist just so that we get the psf name without hardcoding any address -> there must be a better way
        rawfile = findfile('raw',int(night),int(expid),camera,rawdata_dir=os.environ["QL_SPEC_DATA"])
        hdulist=fits.open(rawfile)
        primary_header=hdulist[0].header
        camera_header =hdulist[camera].header
        hdulist.close()
        calibration_data = read_ccd_calibration(camera_header,primary_header)
        #--------------------------------------------------------
        psffile=os.path.join(os.environ['DESI_CCD_CALIBRATION_DATA'],calibration_data["PSF"])
        psf=fits.open(psffile)
        xcoef=psf['XTRACE'].data
        ycoef=psf['YTRACE'].data
        wavemin=psf["XTRACE"].header["WAVEMIN"]
        wavemax=psf["XTRACE"].header["WAVEMAX"]
        npix_y=image.meta['NAXIS2']
        psftrace=XYTraceSet(xcoef,ycoef,wavemin,wavemax,npix_y=npix_y)

        # compute dx and dy
        from desispec.trace_shifts import compute_dx_from_cross_dispersion_profiles as compute_dx
        from desispec.trace_shifts import compute_dy_using_boxcar_extraction as compute_dy
        fibers=np.arange(500) #RS: setting nfibers to 500 for now
        ox,oy,odx,oex,of,ol=compute_dx(xcoef,ycoef,wavemin,wavemax,image,fibers=fibers)
        x_for_dy,y_for_dy,ody,ey,fiber_for_dy,wave_for_dy=compute_dy(psftrace,image,fibers)

        # return average shifts in x and y
        dx=np.mean(odx)
        dy=np.mean(ody)
        xyshift=np.array([dx,dy])

        retval["METRICS"]={"XYSHIFTS":xyshift}
        retval["PARAMS"]=param

        #get_outputs(qafile,qafig,retval,'plot_traceshifts')
        outfile = qa.write_qa_ql(qafile,retval)
        log.debug("Output QA data is in {}".format(outfile))
        return retval

    def get_default_config(self):
        return {}


class Bias_From_Overscan(MonitoringAlg):
    def __init__(self,name,config,logger=None):
        if name is None or name.strip() == "":
            name="BIAS_OVERSCAN"

        kwargs=config['kwargs']
        parms=kwargs['param']
        key=kwargs['refKey'] if 'refKey' in kwargs else "BIAS_AMP"
        status=kwargs['statKey'] if 'statKey' in kwargs else "BIAS_AMP_STATUS"
        kwargs["RESULTKEY"]=key
        kwargs["QASTATUSKEY"]=status

        if "ReferenceMetrics" in kwargs:
            r=kwargs["ReferenceMetrics"]
            if key in r:
                kwargs["REFERENCE"]=r[key]

        if "BIAS_WARN_RANGE" in parms and "BIAS_NORMAL_RANGE" in parms:
            kwargs["RANGES"]=[(np.asarray(parms["BIAS_WARN_RANGE"]),QASeverity.WARNING),
                              (np.asarray(parms["BIAS_NORMAL_RANGE"]),QASeverity.NORMAL)]# sorted by most severe to least severe 

        MonitoringAlg.__init__(self,name,im,config,logger)
    def run(self,*args,**kwargs):
        if len(args) == 0 :
            
            log.critical("No parameter is found for this QA")
            sys.exit("Update the configuration file for the parameters")

        if not self.is_compatible(type(args[0])):
            #raise qlexceptions.ParameterException("Incompatible input. Was expecting {} got {}".format(type(self.__inpType__),type(args[0])))
            log.critical("Incompatible input!")
            sys.exit("Was expecting {} got {}".format(type(self.__inpType__),type(args[0])))

        if kwargs["singleqa"] == 'Bias_From_Overscan':
            night = kwargs['night']
            expid = '{:08d}'.format(kwargs['expid'])
            camera = kwargs['camera']
            image = get_image('preproc',night,expid,camera,kwargs["specdir"])
        else: image=args[0]
        inputs=get_inputs(*args,**kwargs)

        return self.run_qa(image,inputs)

    def run_qa(self,image,inputs):
        camera=inputs["camera"]
        paname=inputs["paname"]
        amps=inputs["amps"]
        qafile=inputs["qafile"]
        qafig=inputs["qafig"]
        param=inputs["param"]
        refmetrics=inputs["refmetrics"]
        plotconf=inputs["plotconf"]

        retval={}
        retval["EXPID"] = '{0:08d}'.format(image.meta["EXPID"])
        retval["PANAME"] = paname
        retval["QATIME"] = datetime.datetime.now().isoformat()
        retval["CAMERA"] = camera
        retval["NIGHT"] = image.meta["NIGHT"]
        retval["FLAVOR"] = image.meta["FLAVOR"]
        kwargs=self.config['kwargs']
        
        if image.meta["FLAVOR"] == 'science':
            fibmap =fits.open(kwargs['FiberMap'])
            retval["PROGRAM"]=fibmap[1].header['PROGRAM']

        retval["EXPTIME"] = image.meta["EXPTIME"]
        

        if retval["FLAVOR"] == 'arc':
            pass
        else:
            retval["FLAVOR"] = image.meta["FLAVOR"]
        retval["NIGHT"] = image.meta["NIGHT"]
        kwargs=self.config['kwargs']
        
        #SE: this would give the desispec version stored in DEPVER07 key of the raw simulated fits file :0.16.0.dev1830
        param['FITS_DESISPEC_VERSION'] = image.meta['DEPVER07'] 
        import desispec
        from desispec import quicklook
        param['PROC_DESISPEC_VERSION']= desispec.__version__
        param['PROC_QuickLook_VERSION']= quicklook.__qlversion__
                  
        
        if 'INHERIT' in image.meta and image.meta['INHERIT']:

            h0 = image.meta
            #h0 = header
            for key in h0:
                if key not in image.meta:
                    image.meta[key] = h0[key]

        bias_overscan = [image.meta['OVERSCN1'],image.meta['OVERSCN2'],image.meta['OVERSCN3'],image.meta['OVERSCN4']]
        
        bias = np.mean(bias_overscan)

        if param is None:
            log.critical("No parameter is found for this QA")
            sys.exit("Update the configuration file for the parameters")
                

        retval["PARAMS"] = param

        if amps:
            bias_amps=np.array(bias_overscan)
            retval["METRICS"]={'BIAS_AMP':bias_amps}
        else:
            #retval["METRICS"]={'BIAS':bias,"DIFF1SIG":diff1sig,"DIFF2SIG":diff2sig,"DIFF3SIG":diff3sig,"DATA5SIG":data5sig,"BIAS_ROW":mean_row}
            retval["METRICS"]={}

        get_outputs(qafile,qafig,retval,plotconf,'plot_bias_overscan')
        return retval

    def get_default_config(self):
        return {}


class Get_RMS(MonitoringAlg):
    def __init__(self,name,config,logger=None):
        if name is None or name.strip() == "":
            name="RMS"
        kwargs=config['kwargs']
        parms=kwargs['param']
        key=kwargs['refKey'] if 'refKey' in kwargs else "NOISE_AMP" 
        status=kwargs['statKey'] if 'statKey' in kwargs else "NOISE_AMP_STATUS" 
        kwargs["RESULTKEY"]=key
        kwargs["QASTATUSKEY"]=status
        
        if "ReferenceMetrics" in kwargs:
            r=kwargs["ReferenceMetrics"]
            if key in r:
                kwargs["REFERENCE"]=r[key]
                
        if "NOISE_WARN_RANGE" in parms and "NOISE_NORMAL_RANGE" in parms:
            kwargs["RANGES"]=[(np.asarray(parms["NOISE_WARN_RANGE"]),QASeverity.WARNING),
                              (np.asarray(parms["NOISE_NORMAL_RANGE"]),QASeverity.NORMAL)]# sorted by most severe to least severe 
        
        MonitoringAlg.__init__(self,name,im,config,logger)
    def run(self,*args,**kwargs):
        if len(args) == 0 :
            log.critical("No parameter is found for this QA")
            sys.exit("Update the configuration file for the parameters")
                
        if not self.is_compatible(type(args[0])):
            #raise qlexceptions.ParameterException("Incompatible input. Was expecting {} got {}".format(type(self.__inpType__),type(args[0])))
            log.critical("Incompatible input!")
            sys.exit("Was expecting {} got {}".format(type(self.__inpType__),type(args[0])))

        if kwargs["singleqa"] == 'Get_RMS':
            night = kwargs['night']
            expid = '{:08d}'.format(kwargs['expid'])
            camera = kwargs['camera']
            image = get_image('preproc',night,expid,camera,kwargs["specdir"])
        else: image=args[0]
        inputs=get_inputs(*args,**kwargs)

        return self.run_qa(image,inputs)

    def run_qa(self,image,inputs):
        camera=inputs["camera"]
        paname=inputs["paname"]
        amps=inputs["amps"]
        qafile=inputs["qafile"]
        qafig=inputs["qafig"]
        param=inputs["param"]
        refmetrics=inputs["refmetrics"]
        plotconf=inputs["plotconf"]

        retval={}
        retval["EXPID"] = '{0:08d}'.format(image.meta["EXPID"])
        retval["PANAME"] = paname
        retval["QATIME"] = datetime.datetime.now().isoformat()
        retval["CAMERA"] = camera
        retval["FLAVOR"] = image.meta["FLAVOR"]
        kwargs=self.config['kwargs']
        
        if image.meta["FLAVOR"] == 'science':
            fibmap =fits.open(kwargs['FiberMap'])
            retval["PROGRAM"]=fibmap[1].header['PROGRAM']

        retval["NIGHT"] = image.meta["NIGHT"]
        

        # return rms values in rms/sqrt(exptime)
        #rmsccd=qalib.getrms(image.pix/np.sqrt(image.meta["EXPTIME"])) #- should we add dark current and/or readnoise to this as well?
        #rmsccd = np.mean([image.meta['RDNOISE1'],image.meta['RDNOISE2'],image.meta['RDNOISE3'],image.meta['RDNOISE4']]) #--> "NOISE":rmsccd
        
        if param is None:
            log.critical("No parameter is given for this QA! ")
            sys.exit("Check the configuration file")            
            


        retval["PARAMS"] = param

        #%%%%%%%%%%%%%%%%%%%%%%%%%%%%%%%%%%%%%%%%%%%%%%%%%%%%%%%%%%%%%%%%%%%%%%%%%%%%%%%%%%%%%%%%%%%%%%%%%%%%%%%%%%%%%%
        # SE: this section is moved from BIAS_FROM_OVERSCAN to header

        data=[]
        row_data_amp1=[]
        row_data_amp2=[]
        row_data_amp3=[]
        row_data_amp4=[]
        bias_patnoise=[]
        #bias_overscan=[]        
        for kk in ['1','2','3','4']:
            sel=_parse_sec_keyword(image.meta['BIASSEC'+kk])
            #- Obtain counts/second in bias region
#            pixdata=image[sel]/header["EXPTIME"]
            pixdata=image.pix[sel]/image.meta["EXPTIME"]
            if kk == '1':
                for i in range(pixdata.shape[0]):
                    row_amp1=pixdata[i]
                    row_data_amp1.append(row_amp1)
            if kk == '2':
                
                for i in range(pixdata.shape[0]):
                    row_amp2=pixdata[i]
                    row_data_amp2.append(row_amp2)
            if kk == '3':
                
                for i in range(pixdata.shape[0]):
                    row_amp3=pixdata[i]
                    row_data_amp3.append(row_amp3)
            if kk == '4':
                
                for i in range(pixdata.shape[0]):
                    row_amp4=pixdata[i]
                    row_data_amp4.append(row_amp4)
            #- Compute statistics of the bias region that only reject
            #  the 0.5% of smallest and largest values. (from sdssproc) 
            isort=np.sort(pixdata.ravel())
            nn=isort.shape[0]
            bias=np.mean(isort[int(0.005*nn) : int(0.995*nn)])
            #bias_overscan.append(bias)
            data.append(isort)

        #- Combine data from each row and take average
        row_data_bottom=[]
        row_data_top=[]
        for i in range(len(row_data_amp1)):
            row_data_lower=np.concatenate((row_data_amp1[i],row_data_amp2[i]))
            row_data_upper=np.concatenate((row_data_amp3[i],row_data_amp4[i]))
            row_data_bottom.append(row_data_lower)
            row_data_top.append(row_data_upper)
        row_data=np.concatenate((row_data_bottom,row_data_top))
        full_data=np.concatenate((data[0],data[1],data[2],data[3])).ravel()


        # BIAS_ROW = mean_row  
        median_row_amp1=[]
        for i in range(len(row_data_amp1)):
            median=np.median(row_data_amp1[i])
            median_row_amp1.append(median)
        
        rms_median_row_amp1= np.std(median_row_amp1)
        noise1 = image.meta['RDNOISE1']
        bias_patnoise.append(rms_median_row_amp1/noise1)
        
        median_row_amp2=[]
        for i in range(len(row_data_amp2)):
            median=np.median(row_data_amp2[i])
            median_row_amp2.append(median)
        
        rms_median_row_amp2= np.std(median_row_amp2)
        noise2 = image.meta['RDNOISE2']
        bias_patnoise.append(rms_median_row_amp2/noise2)
        
        
        median_row_amp3=[]
        for i in range(len(row_data_amp3)):
            median=np.median(row_data_amp3[i])
            median_row_amp3.append(median)
        
        rms_median_row_amp3= np.std(median_row_amp3)
        noise3 = image.meta['RDNOISE3']
        bias_patnoise.append(rms_median_row_amp3/noise3)
        
        median_row_amp4=[]
        for i in range(len(row_data_amp4)):
            median=np.median(row_data_amp4[i])
            median_row_amp4.append(median)
        
        rms_median_row_amp4= np.std(median_row_amp4)
        noise4 = image.meta['RDNOISE4']
        bias_patnoise.append(rms_median_row_amp4/noise4)


        #- Calculate upper and lower bounds of 1, 2, and 3 sigma  
        sig1_lo = np.percentile(full_data,50.-(param['PERCENTILES'][0]/2.))
        sig1_hi = np.percentile(full_data,50.+(param['PERCENTILES'][0]/2.))
        sig2_lo = np.percentile(full_data,50.-(param['PERCENTILES'][1]/2.))
        sig2_hi = np.percentile(full_data,50.+(param['PERCENTILES'][1]/2.))
        sig3_lo = np.percentile(full_data,50.-(param['PERCENTILES'][2]/2.))
        sig3_hi = np.percentile(full_data,50.+(param['PERCENTILES'][2]/2.))

        #- Find difference between upper and lower sigma bounds
        # DIFF1SIG: The number of counts separating the 1 sigma percentiles in the noise distribution (from the overscan region)
        diff1sig = sig1_hi - sig1_lo
        # DIFF2SIG: The number of counts separating 2 or 3 sigma in the noise distribution
        diff2sig = sig2_hi - sig2_lo
        diff3sig = sig3_hi - sig3_lo

        #-DATA5SIG: number of pixels more than 5 sigma below the bias level
        sig5_value = np.percentile(full_data,3e-5)
        data5sig = len(np.where(full_data <= sig5_value)[0])
       
        #%%%%%%%%%%%%%%%%%%%%%%%%%%%%%%%%%%%%%%%%%%%%%%%%%%%%%%%%%%%%%%%%%%%%%%%%%%%%%%%%%%%%%%%%%%%%%%%%%%%%%%%%%%%%%%

        if amps:
            rms_over_amps = [image.meta['RDNOISE1'],image.meta['RDNOISE2'],image.meta['RDNOISE3'],image.meta['RDNOISE4']]
            rms_amps = [image.meta['OBSRDN1'],image.meta['OBSRDN2'],image.meta['OBSRDN3'],image.meta['OBSRDN4']]
            #- RS: sigma_amp is a dummy calculation to show plotting functionality
            sigma_amp=[np.sqrt(image.meta['OBSRDN1']),np.sqrt(image.meta['OBSRDN2']),np.sqrt(image.meta['OBSRDN3']),np.sqrt(image.meta['OBSRDN4'])]
            retval["METRICS"]={"SIGMA_AMP":np.array(sigma_amp),"NOISE_AMP":np.array(rms_amps),"NOISE_OVERSCAN_AMP":np.array(rms_over_amps),"DIFF1SIG":diff1sig,"DIFF2SIG":diff2sig,"DATA5SIG":data5sig,"BIAS_PATNOISE":bias_patnoise}#,"NOISE_ROW":noise_row,"EXPNUM_WARN":expnum,"NOISE_OVER":rmsover

        else:
            retval["METRICS"]={"DIFF1SIG":diff1sig,"DIFF2SIG":diff2sig,"DATA5SIG":data5sig, "BIAS_PATNOISE":bias_patnoise} # Dropping "NOISE_OVER":rmsover,"NOISE_ROW":noise_row,"EXPNUM_WARN":expnum

        get_outputs(qafile,qafig,retval,plotconf,'plot_RMS')
        return retval    

    def get_default_config(self):
        return {}


class Calc_XWSigma(MonitoringAlg):
    def __init__(self,name,config,logger=None):
        if name is None or name.strip() == "":
            name="XWSIGMA"
        kwargs=config['kwargs']
        parms=kwargs['param']
        key=kwargs['refKey'] if 'refKey' in kwargs else "XWSIGMA"
        status=kwargs['statKey'] if 'statKey' in kwargs else "XWSIGMA_STATUS"
        kwargs["RESULTKEY"]=key
        kwargs["QASTATUSKEY"]=status
        if "ReferenceMetrics" in kwargs:
            r=kwargs["ReferenceMetrics"]
            if key in r:
                kwargs["REFERENCE"]=r[key]

        if "XWSIGMA_WARN_RANGE" in parms and "XWSIGMA_NORMAL_RANGE" in parms:
            kwargs["RANGES"]=[(np.asarray(parms["XWSIGMA_WARN_RANGE"]),QASeverity.WARNING),
                              (np.asarray(parms["XWSIGMA_NORMAL_RANGE"]),QASeverity.NORMAL)]# sorted by most severe to least severe
        MonitoringAlg.__init__(self,name,im,config,logger)
    def run(self,*args,**kwargs):
        if len(args) == 0 :
            log.critical("No parameter is found for this QA")
            sys.exit("Update the configuration file for the parameters")
                
        if not self.is_compatible(type(args[0])):
            #raise qlexceptions.ParameterException("Incompatible input. Was expecting {} got {}".format(type(self.__inpType__),type(args[0])))
            log.critical("Incompatible input!")
            sys.exit("Was expecting {} got {}".format(type(self.__inpType__),type(args[0])))

        if kwargs["singleqa"] == 'Calc_XWSigma':
            night = kwargs['night']
            expid = '{:08d}'.format(kwargs['expid'])
            camera = kwargs['camera']
            image = get_image('preproc',night,expid,camera,kwargs["specdir"])
        else: image=args[0]
        inputs=get_inputs(*args,**kwargs)

        return self.run_qa(image,inputs)

    def run_qa(self,image,inputs):
        import desispec.quicklook.qlpsf
        from scipy.optimize import curve_fit
        camera=inputs["camera"]
        paname=inputs["paname"]
        fibermap=inputs["fibermap"]
        psffile=inputs["psf"]
        psf=desispec.quicklook.qlpsf.PSF(psffile)
        amps=inputs["amps"]
        allpeaks=inputs["Peaks"]
        qafile=inputs["qafile"]
        qafig=inputs["qafig"]
        param=inputs["param"]
        refmetrics=inputs["refmetrics"]
        plotconf=inputs["plotconf"]

        retval={}
        retval["PANAME"] = paname
        retval["QATIME"] = datetime.datetime.now().isoformat() 
        retval["EXPID"] = '{0:08d}'.format(image.meta["EXPID"])
        retval["CAMERA"] = camera
        retval["FLAVOR"] = image.meta["FLAVOR"]
        kwargs=self.config['kwargs']
        
        if image.meta["FLAVOR"] == 'science':
            fibmap =fits.open(kwargs['FiberMap'])
            retval["PROGRAM"]=fibmap[1].header['PROGRAM']

        retval["NIGHT"] = image.meta["NIGHT"]

        if param is None:
            log.critical("No parameter is given for this QA! ")
            sys.exit("Check the configuration file")
            
        retval["PARAMS"] = param
        #- Ensure that the QA will run even if 500 spectra aren't present
        if fibermap['FIBER'].shape[0] >= 500:
            fibers = 500
        else:
            fibers = fibermap['FIBER'].shape[0]

        #- Define number of pixels to be fit
        dp=param['PIXEL_RANGE']/2
        #- Get wavelength ranges around peaks
<<<<<<< HEAD
        peaks=allpeaks['{}_PEAKS'.format(camera[0].upper())]
=======
        peaks=param['{}_PEAKS'.format(camera[0].upper())]
        #- Maximum allowed fit sigma value
        maxsigma=param['MAX_SIGMA']
>>>>>>> f21fa9c4

        xfails=[]
        wfails=[]
        xsigma=[]
        wsigma=[]
        xsigma_amp1=[]
        wsigma_amp1=[]
        xsigma_amp2=[]
        wsigma_amp2=[]
        xsigma_amp3=[]
        wsigma_amp3=[]
        xsigma_amp4=[]
        wsigma_amp4=[]
        
        for fiber in range(fibers):
            
            xs = -1 # SE: this prevents crash in "XWSIGMA_AMP" for when xs or ws is empty list -> try b9 of 20200515/00000001  
            ws = -1
            xsig=[]
            wsig=[]
            for peak in range(len(peaks)):
                #- Use psf information to convert wavelength to pixel values
                xpixel=desispec.quicklook.qlpsf.PSF.x(psf,ispec=fiber,wavelength=peaks[peak])[0][0]
                ypixel=desispec.quicklook.qlpsf.PSF.y(psf,ispec=fiber,wavelength=peaks[peak])[0][0]
                #- Find x and y pixel values around sky lines
                xpix_peak=np.arange(int(xpixel-dp),int(xpixel+dp),1)
                ypix_peak=np.arange(int(ypixel-dp),int(ypixel+dp),1)
                #- Fit gaussian to counts in pixels around sky line
                #- If any values fail, store x/w, wavelength, and fiber
                try:
                    xpopt,xpcov=curve_fit(qalib.gauss,np.arange(len(xpix_peak)),image.pix[int(ypixel),xpix_peak])
                    xs=np.abs(xpopt[2])
                    if xs <= maxsigma:
                        xsig.append(xs)
                    else:
                        xfail=[fiber,peaks[peak]]
                        xfails.append(xfail)
                except:
                    xfail=[fiber,peaks[peak]]
                    xfails.append(xfail)
                    pass
                try:
                    wpopt,wpcov=curve_fit(qalib.gauss,np.arange(len(ypix_peak)),image.pix[ypix_peak,int(xpixel)])
                    ws=np.abs(wpopt[2])
                    if ws <= maxsigma:
                        wsig.append(ws)
                    else:
                        wfail=[fiber,peaks[peak]]
                        wfails.append(wfail)
                except:
                    wfail=[fiber,peaks[peak]]
                    wfails.append(wfail)
                    pass

                #- Excluding fibers 240-260 in case some fibers overlap amps
                #- Excluding peaks in the center of image in case peak overlaps two amps
                #- This shouldn't cause a significant loss of information 
                
                if amps:

                    if fibermap['FIBER'][fiber]<240:
                        if ypixel < 2000.:
                            xsigma_amp1.append(xs)
                            wsigma_amp1.append(ws)
                        if ypixel > 2100.:
                            xsigma_amp3.append(xs)
                            wsigma_amp3.append(ws)

                    if fibermap['FIBER'][fiber]>260:
                        if ypixel < 2000.:
                            xsigma_amp2.append(xs)
                            wsigma_amp2.append(ws)
                        if ypixel > 2100.:
                            xsigma_amp4.append(xs)
                            wsigma_amp4.append(ws)
                    

            if len(xsig)!=0:
                xsigma.append(np.mean(xsig))
            if len(wsig)!=0:
                wsigma.append(np.mean(wsig))

        if fibermap['FIBER'].shape[0]<260:
            xsigma_amp2=[]
            xsigma_amp4=[]
            wsigma_amp2=[]
            wsigma_amp4=[]

        #- Calculate desired output metrics 
        xsigma_med=np.median(np.array(xsigma))
        wsigma_med=np.median(np.array(wsigma))
        xsigma_amp=np.array([np.median(xsigma_amp1),np.median(xsigma_amp2),np.median(xsigma_amp3),np.median(xsigma_amp4)])
        wsigma_amp=np.array([np.median(wsigma_amp1),np.median(wsigma_amp2),np.median(wsigma_amp3),np.median(wsigma_amp4)])
        xwfails=np.array([xfails,wfails])


        #SE: mention the example here when the next lines are ineffective and when they are effective in removing the NaN from XWSIGMA_AMP--> XWSIGMA itself no longer includes any NaN value. As we both know, this is not the way to properly deal with NaNs -->let's see if switching to non-scipy fuction would bring about a better solution
        if len(xsigma)==0:
            xsigma = [param['XWSIGMA_REF'][0]]

        if len(wsigma)==0:
            wsigma=[param['XWSIGMA_REF'][1]]

        #- Combine metrics for x and w
        xwsigma_fib=np.array((xsigma,wsigma)) #- (2,nfib)
        xwsigma_med=np.array((xsigma_med,wsigma_med)) #- (2)
        xwsigma_amp=np.array((xsigma_amp,wsigma_amp))

        if amps:
            #if len(xsigma_amp1)==0 :
                #xsigma_amp1 = [param['XWSIGMA_REF'][0]]
            #if len(xsigma_amp2)==0 :
                #xsigma_amp2 = [param['XWSIGMA_REF'][0]]
            #if len(xsigma_amp3)==0 :
                #xsigma_amp3 = [param['XWSIGMA_REF'][0]]
            #if len(xsigma_amp4)==0 :
                #xsigma_amp4 = [param['XWSIGMA_REF'][0]]

            #if len(wsigma_amp1)==0 :
                #wsigma_amp1 = [param['XWSIGMA_REF'][1]]
            #if len(wsigma_amp2)==0 :
                #wsigma_amp2 = [param['XWSIGMA_REF'][1]]
            #if len(wsigma_amp3)==0 :
                #wsigma_amp3 = [param['XWSIGMA_REF'][1]]
            #if len(wsigma_amp4)==0 :
                #wsigma_amp4 = [param['XWSIGMA_REF'][1]]

            retval["METRICS"]={"XWSIGMA":xwsigma_med,"XWSIGMA_FIB":xwsigma_fib,"XWSIGMA_AMP":xwsigma_amp}#,"XWSHIFT":xwshift,"XWSHIFT_AMP":xwshift_amp,"XWSIGMA_SHIFT": xwsigma_shift}
        else:
            retval["METRICS"]={"XWSIGMA":xwsigma_med,"XWSIGMA_FIB":xwsigma_fib}#,"XWSHIFT":xwshift,"XWSIGMA_SHIFT": xwsigma_shift}

        get_outputs(qafile,qafig,retval,plotconf,'plot_XWSigma')
        return retval
 
    def get_default_config(self):
        return {}


class Count_Pixels(MonitoringAlg):
    def __init__(self,name,config,logger=None):
        if name is None or name.strip() == "":
            name="COUNTPIX"
        from desispec.image import Image as im
        kwargs=config['kwargs']
        parms=kwargs['param']
        key=kwargs['refKey'] if 'refKey' in kwargs else "LITFRAC_AMP"
        status=kwargs['statKey'] if 'statKey' in kwargs else "LITFRAC_AMP_STATUS"
        kwargs["RESULTKEY"]=key
        kwargs["QASTATUSKEY"]=status
        if "ReferenceMetrics" in kwargs:
            r=kwargs["ReferenceMetrics"]
            if key in r:
                kwargs["REFERENCE"]=r[key]
                
        if "LITFRAC_AMP_WARN_RANGE" in parms and "LITFRAC_AMP_NORMAL_RANGE" in parms:
            kwargs["RANGES"]=[(np.asarray(parms["LITFRAC_AMP_WARN_RANGE"]),QASeverity.WARNING),
                              (np.asarray(parms["LITFRAC_AMP_NORMAL_RANGE"]),QASeverity.NORMAL)]# sorted by most severe to least severe
        MonitoringAlg.__init__(self,name,im,config,logger)
    def run(self,*args,**kwargs):
        if len(args) == 0 :
            log.critical("No parameter is found for this QA")
            sys.exit("Update the configuration file for the parameters")
                
        if not self.is_compatible(type(args[0])):
            #raise qlexceptions.ParameterException("Incompatible input. Was expecting {} got {}".format(type(self.__inpType__),type(args[0])))
            log.critical("Incompatible input!")
            sys.exit("Was expecting {} got {}".format(type(self.__inpType__),type(args[0])))

        if kwargs["singleqa"] == 'Count_Pixels':
            night = kwargs['night']
            expid = '{:08d}'.format(kwargs['expid'])
            camera = kwargs['camera']
            image = get_image('preproc',night,expid,camera,kwargs["specdir"])
        else: image=args[0]
        inputs=get_inputs(*args,**kwargs)

        return self.run_qa(image,inputs)

    def run_qa(self,image,inputs):
        camera=inputs["camera"]
        paname=inputs["paname"]
        amps=inputs["amps"]
        qafile=inputs["qafile"]
        qafig=inputs["qafig"]
        param=inputs["param"]
        refmetrics=inputs["refmetrics"]
        plotconf=inputs["plotconf"]

        retval={}
        retval["PANAME"] = paname
        retval["QATIME"] = datetime.datetime.now().isoformat()
        retval["EXPID"] = '{0:08d}'.format(image.meta["EXPID"])
        retval["CAMERA"] = camera
        retval["FLAVOR"] = image.meta["FLAVOR"]
        kwargs=self.config['kwargs']
        
        if image.meta["FLAVOR"] == 'science':
            fibmap =fits.open(kwargs['FiberMap'])
            retval["PROGRAM"]=fibmap[1].header['PROGRAM']

        
        retval["NIGHT"] = image.meta["NIGHT"]
        

        if param is None:
            log.critical("No parameter is given for this QA! ")
            sys.exit("Check the configuration file")


        retval["PARAMS"] = param

        #- get the counts for each amp
        npix_amps=[]
        litfrac_amps=[]

        #- get amp boundary in pixels
        from desispec.preproc import _parse_sec_keyword
        for kk in ['1','2','3','4']:
            ampboundary=_parse_sec_keyword(image.meta["CCDSEC"+kk])
            rdnoise_thisamp=image.meta["RDNOISE"+kk]
            npix_thisamp= image.pix[ampboundary][image.pix[ampboundary] > param['CUTPIX'] * rdnoise_thisamp].size #- no of pixels above threshold
            npix_amps.append(npix_thisamp)
            size_thisamp=image.pix[ampboundary].size
            litfrac_thisamp=round(np.float(npix_thisamp)/size_thisamp,2) #- fraction of pixels getting light above threshold
            litfrac_amps.append(litfrac_thisamp)
	#        retval["METRICS"]={"NPIX_AMP",npix_amps,'LITFRAC_AMP': litfrac_amps}
        retval["METRICS"]={"LITFRAC_AMP": litfrac_amps}	

        get_outputs(qafile,qafig,retval,plotconf,'plot_countpix')
        return retval

    def get_default_config(self):
        return {}


class CountSpectralBins(MonitoringAlg):
    def __init__(self,name,config,logger=None):
        if name is None or name.strip() == "":
            name="COUNTBINS"
        kwargs=config['kwargs']
        parms=kwargs['param']
        key=kwargs['refKey'] if 'refKey' in kwargs else "NGOODFIB"
        status=kwargs['statKey'] if 'statKey' in kwargs else "NGOODFIB_STATUS"
        kwargs["RESULTKEY"]=key
        kwargs["QASTATUSKEY"]=status

        if "ReferenceMetrics" in kwargs:
            r=kwargs["ReferenceMetrics"]
            if key in r:
                kwargs["REFERENCE"]=r[key]

        if "NGOODFIB_WARN_RANGE" in parms and "NGOODFIB_NORMAL_RANGE" in parms:
            kwargs["RANGES"]=[(np.asarray(parms["NGOODFIB_WARN_RANGE"]),QASeverity.WARNING),
                              (np.asarray(parms["NGOODFIB_NORMAL_RANGE"]),QASeverity.NORMAL)]# sorted by most severe to least severe 

        MonitoringAlg.__init__(self,name,fr,config,logger)
    def run(self,*args,**kwargs):
        if len(args) == 0 :
            log.critical("No parameter is found for this QA")
            sys.exit("Update the configuration file for the parameters")

        if not self.is_compatible(type(args[0])):
            #raise qlexceptions.ParameterException("Incompatible input. Was expecting {} got {}".format(type(self.__inpType__),type(args[0])))
            log.critical("Incompatible input!")
            sys.exit("Was expecting {} got {}".format(type(self.__inpType__),type(args[0])))

        if kwargs["singleqa"] == 'CountSpectralBins':
            night = kwargs['night']
            expid = '{:08d}'.format(kwargs['expid'])
            camera = kwargs['camera']
            frame = get_frame('frame',night,expid,camera,kwargs["specdir"])
        else: frame=args[0]
        inputs=get_inputs(*args,**kwargs)

        return self.run_qa(frame,inputs)

    def run_qa(self,frame,inputs):
        camera=inputs["camera"]
        paname=inputs["paname"]
        fibermap=inputs["fibermap"]
        amps=inputs["amps"]
        psf=inputs["psf"]
        qafile=inputs["qafile"]
        qafig=None #inputs["qafig"]
        param=inputs["param"]
        refmetrics=inputs["refmetrics"]
        plotconf=inputs["plotconf"]

        if isinstance(frame,QFrame):
            frame = frame.asframe()

        #- qa dictionary 
        retval={}
        retval["PANAME"] = paname
        retval["QATIME"] = datetime.datetime.now().isoformat()
        retval["EXPID"] = '{0:08d}'.format(frame.meta["EXPID"])
        retval["CAMERA"] = camera
        retval["FLAVOR"] = frame.meta["FLAVOR"]
        kwargs=self.config['kwargs']
        
        if frame.meta["FLAVOR"] == 'science':
            fibmap =fits.open(kwargs['FiberMap'])
            retval["PROGRAM"]=fibmap[1].header['PROGRAM']

        retval["NIGHT"] = frame.meta["NIGHT"]

        grid=np.gradient(frame.wave)
        if not np.all(grid[0]==grid[1:]): 
            log.debug("grid_size is NOT UNIFORM")

        if param is None:
            log.critical("No parameter is given for this QA! ")
            sys.exit("Check the configuration file")
            

        retval["PARAMS"] = param
        #- get the effective readnoise for the fibers 
        #- readnoise per fib = readnoise per pix * sqrt(box car width)* sqrt(no. of bins in the amp) * binsize/pix size scale
        nspec=frame.nspec
        rdnoise_fib=np.zeros(nspec)
        if nspec > 250: #- upto 250 - amp 1 and 3, beyond that 2 and 4
            rdnoise_fib[:250]=[(frame.meta['RDNOISE1']+frame.meta['RDNOISE3'])*np.sqrt(5.)*np.sqrt(frame.flux.shape[1]/2)*frame.meta['WAVESTEP']/0.5]*250
            rdnoise_fib[250:]=[(frame.meta['RDNOISE2']+frame.meta['RDNOISE4'])*np.sqrt(5.)*np.sqrt(frame.flux.shape[1]/2)*frame.meta['WAVESTEP']/0.5]*(nspec-250)
        else:
            rdnoise_fib=[(frame.meta['RDNOISE1']+frame.meta['RDNOISE3'])*np.sqrt(5.)*np.sqrt(frame.flux.shape[1]/2)*frame.meta['WAVESTEP']/0.5]*nspec
        threshold=[param['CUTBINS']*ii for ii in rdnoise_fib]
        #- compare the flux sum to threshold
        
        passfibers=np.where(frame.flux.sum(axis=1)>threshold)[0] 
        ngoodfibers=passfibers.shape[0] - param["N_KNOWN_BROKEN_FIBERS"]
        good_fibers=np.array([0]*frame.nspec)
        good_fibers[passfibers]=1 #- assign 1 for good fiber

        #- leaving the amps granularity needed for caching as defunct. If needed in future, this needs to be propagated through.
        amps=False
        leftmax=None
        rightmax=None
        bottommax=None
        topmin=None

        if amps: #- leaving this for now
            leftmax,rightmin,bottommax,topmin = qalib.fiducialregion(frame,psf)
            retval["LEFT_MAX_FIBER"]=int(leftmax)
            retval["RIGHT_MIN_FIBER"]=int(rightmin)
            retval["BOTTOM_MAX_WAVE_INDEX"]=int(bottommax)
            retval["TOP_MIN_WAVE_INDEX"]=int(topmin)

        retval["METRICS"]={"NGOODFIB": ngoodfibers, "GOOD_FIBERS": good_fibers}

        get_outputs(qafile,qafig,retval,plotconf,'plot_countspectralbins')
        return retval

    def get_default_config(self):
        return {}


class Sky_Continuum(MonitoringAlg):
    def __init__(self,name,config,logger=None):
        if name is None or name.strip() == "":
            name="SKYCONT"
        kwargs=config['kwargs']
        parms=kwargs['param']
        key=kwargs['refKey'] if 'refKey' in kwargs else "SKYCONT"
        status=kwargs['statKey'] if 'statKey' in kwargs else "SKYCONT_STATUS"
        kwargs["RESULTKEY"]=key
        kwargs["QASTATUSKEY"]=status
        if "ReferenceMetrics" in kwargs:
            r=kwargs["ReferenceMetrics"]
            if key in r:
                kwargs["REFERENCE"]=r[key]

        if "SKYCONT_WARN_RANGE" in parms and "SKYCONT_NORMAL_RANGE" in parms:
            kwargs["RANGES"]=[(np.asarray(parms["SKYCONT_WARN_RANGE"]),QASeverity.WARNING),
                              (np.asarray(parms["SKYCONT_NORMAL_RANGE"]),QASeverity.NORMAL)]# sorted by most severe to least severe
        MonitoringAlg.__init__(self,name,fr,config,logger)
    def run(self,*args,**kwargs):
        if len(args) == 0 :
            log.critical("No parameter is found for this QA")
            sys.exit("Update the configuration file for the parameters")

        if not self.is_compatible(type(args[0])):
            #raise qlexceptions.ParameterException("Incompatible input. Was expecting {} got {}".format(type(self.__inpType__),type(args[0])))
            log.critical("Incompatible input!")
            sys.exit("Was expecting {} got {}".format(type(self.__inpType__),type(args[0])))

        if kwargs["singleqa"] == 'Sky_Continuum':
            night = kwargs['night']
            expid = '{:08d}'.format(kwargs['expid'])
            camera = kwargs['camera']
            frame = get_frame('fframe',night,expid,camera,kwargs["specdir"])
        else: frame=args[0]
        inputs=get_inputs(*args,**kwargs)

        return self.run_qa(frame,inputs)

    def run_qa(self,frame,inputs):
        camera=inputs["camera"]
        paname=inputs["paname"]
        fibermap=inputs["fibermap"]
        amps=inputs["amps"]
        qafile=inputs["qafile"]
        qafig=inputs["qafig"]
        param=inputs["param"]
        refmetrics=inputs["refmetrics"]
        plotconf=inputs["plotconf"]

        if isinstance(frame,QFrame):
            frame = frame.asframe()

        #- qa dictionary 
        retval={}
        retval["PANAME" ]= paname
        retval["QATIME"] = datetime.datetime.now().isoformat()
        retval["EXPID"] = '{0:08d}'.format(frame.meta["EXPID"])
        retval["CAMERA"] = camera
        retval["FLAVOR"] = frame.meta["FLAVOR"]
        kwargs=self.config['kwargs']
        
        if frame.meta["FLAVOR"] == 'science':
            fibmap =fits.open(kwargs['FiberMap'])
            retval["PROGRAM"]=fibmap[1].header['PROGRAM']

        retval["NIGHT"] = frame.meta["NIGHT"]

        camera=frame.meta["CAMERA"]

        if param is None:
            log.critical("No parameter is given for this QA! ")
            sys.exit("Check the configuration file")
 

        wrange1=param["{}_CONT".format(camera[0].upper())][0]
        wrange2=param["{}_CONT".format(camera[0].upper())][1]

        retval["PARAMS"] = param

        skyfiber, contfiberlow, contfiberhigh, meancontfiber, skycont = qalib.sky_continuum(
            frame, wrange1, wrange2)
 
                            
        retval["METRICS"]={"SKYFIBERID": skyfiber.tolist(), "SKYCONT":skycont, "SKYCONT_FIBER":meancontfiber}
             

        get_outputs(qafile,qafig,retval,plotconf,'plot_sky_continuum')
        return retval

    def get_default_config(self):
        return {}


class Sky_Rband(MonitoringAlg):
    def __init__(self,name,config,logger=None):
        if name is None or name.strip() == "":
            name="SKYRBAND"
        kwargs=config['kwargs']
        parms=kwargs['param']
        key=kwargs['refKey'] if 'refKey' in kwargs else "SKYRBAND"
        status=kwargs['statKey'] if 'statKey' in kwargs else "SKYRBAND_STATUS"
        kwargs["RESULTKEY"]=key
        kwargs["QASTATUSKEY"]=status
        if "ReferenceMetrics" in kwargs:
            r=kwargs["ReferenceMetrics"]
            if key in r:
                kwargs["REFERENCE"]=r[key]

        if "SKYRBAND_WARN_RANGE" in parms and "SKYRBAND_NORMAL_RANGE" in parms:
            kwargs["RANGES"]=[(np.asarray(parms["SKYRBAND_WARN_RANGE"]),QASeverity.WARNING),
                              (np.asarray(parms["SKYRBAND_NORMAL_RANGE"]),QASeverity.NORMAL)]# sorted by most severe to least severe
        MonitoringAlg.__init__(self,name,fr,config,logger)
    def run(self,*args,**kwargs):
        if len(args) == 0 :
            log.critical("No parameter is found for this QA")
            sys.exit("Update the configuration file for the parameters")

        if not self.is_compatible(type(args[0])):
            #raise qlexceptions.ParameterException("Incompatible input. Was expecting {} got {}".format(type(self.__inpType__),type(args[0])))
            log.critical("Incompatible input!")
            sys.exit("Was expecting {} got {}".format(type(self.__inpType__),type(args[0])))

        if kwargs["singleqa"] == 'Sky_Rband':
            night = kwargs['night']
            expid = '{:08d}'.format(kwargs['expid'])
            camera = kwargs['camera']
            frame = get_frame('cframe',night,expid,camera,kwargs["specdir"])
        else: frame=args[0]
        inputs=get_inputs(*args,**kwargs)

        return self.run_qa(frame,inputs)

    def run_qa(self,frame,inputs):
        camera=inputs["camera"]
        paname=inputs["paname"]
        fibermap=inputs["fibermap"]
        amps=inputs["amps"]
        qafile=inputs["qafile"]
        qafig=inputs["qafig"]
        param=inputs["param"]
        refmetrics=inputs["refmetrics"]
        plotconf=inputs["plotconf"]

        if isinstance(frame,QFrame):
            frame = frame.asframe()

        #- qa dictionary 
        retval={}
        retval["PANAME" ]= paname
        retval["QATIME"] = datetime.datetime.now().isoformat()
        retval["EXPID"] = '{0:08d}'.format(frame.meta["EXPID"])
        retval["CAMERA"] = camera
        retval["FLAVOR"] = frame.meta["FLAVOR"]
        kwargs=self.config['kwargs']
        
        if frame.meta["FLAVOR"] == 'science':
            fibmap =fits.open(kwargs['FiberMap'])
            retval["PROGRAM"]=fibmap[1].header['PROGRAM']

        
        retval["NIGHT"] = frame.meta["NIGHT"]
        
        camera=frame.meta["CAMERA"]

        if param is None:
            log.critical("No parameter is given for this QA! ")
            sys.exit("Check the configuration file")

            
            for key in ['B_CONT','R_CONT', 'Z_CONT', 'SKYRBAND_ALARM_RANGE', 'SKYRBAND_WARN_RANGE']: 
                param[key] = desi_params['qa']['skysub']['PARAMS'][key]

        wrange1=param["{}_CONT".format(camera[0].upper())][0]
        wrange2=param["{}_CONT".format(camera[0].upper())][1]

        retval["PARAMS"] = param

        skyfiber, contfiberlow, contfiberhigh, meancontfiber, skycont = qalib.sky_continuum(
            frame, wrange1, wrange2)
 
        fibs = skyfiber.tolist()
        skyfib_Rflux=[]
        
        #SE: Added a "place holder" for the Sky_Rband Flux from the sky monitor written in the header of the raw exposure 
   
        filt = re.split('(\d+)',frame.meta["CAMERA"])[0]

        if (filt == 'r'):
            
            flux=frame.flux
            wave=frame.wave
            integrals=np.zeros(flux.shape[0])
            
            import desimodel
            from desimodel.focalplane import fiber_area_arcsec2
        
            wsky = np.where(frame.fibermap['OBJTYPE']=='SKY')[0]
            xsky = frame.fibermap["DESIGN_X"][wsky]
            ysky = frame.fibermap["DESIGN_Y"][wsky]
            apsky = desimodel.focalplane.fiber_area_arcsec2(xsky,ysky)
            expt = frame.meta["EXPTIME"]
            
            for i in range(len(fibs)):
            
                sky_integ = qalib.integrate_spec(wave,flux[fibs[i]])
                # SE:  leaving the units as counts/sec/arcsec^2 to be compared to sky monitor flux from ETC in the same unit 
                sky_flux = sky_integ/expt/apsky[i]
            
                skyfib_Rflux.append(sky_flux)
            
        #SE: assuming there is a key in the header of the raw exposure header [OR somewhere else] where the sky R-band flux from the sky monitor is stored 
        #    the units would be counts/sec/arcsec^2  1000 is just a dummy number as a placeholder
        sky_r=  100.   # SE: to come from ETC in count/sec/arcsec^2 
        
        if (sky_r != "" and len(skyfib_Rflux) >0):
            
            diff = abs(sky_r-np.mean(skyfib_Rflux)) 
            
        else:
             if (sky_r != "" and len(skyfib_Rflux) == 0): 
                 
                diff = sky_r
             
             else: 
                diff = sky_fib_flux
                log.warning("No SKY Monitor R-band Flux was found in the header!")


        retval["METRICS"]={"SKYRBAND":sky_r,"SKY_FIB_RBAND":skyfib_Rflux, "SKY_RFLUX_DIFF":diff}

        get_outputs(qafile,qafig,retval,plotconf,'plot_skyRband')
        return retval

    def get_default_config(self):
        return {}


class Sky_Peaks(MonitoringAlg):
    def __init__(self,name,config,logger=None):
        if name is None or name.strip() == "":
            name="PEAKCOUNT"
        kwargs=config['kwargs']
        parms=kwargs['param']
        key=kwargs['refKey'] if 'refKey' in kwargs else "PEAKCOUNT"
        status=kwargs['statKey'] if 'statKey' in kwargs else "PEAKCOUNT_STATUS"
        kwargs["RESULTKEY"]=key
        kwargs["QASTATUSKEY"]=status
        if "ReferenceMetrics" in kwargs:
            r=kwargs["ReferenceMetrics"]
            if key in r:
                kwargs["REFERENCE"]=r[key]

        if "PEAKCOUNT_WARN_RANGE" in parms and "PEAKCOUNT_NORMAL_RANGE" in parms:
            kwargs["RANGES"]=[(np.asarray(parms["PEAKCOUNT_WARN_RANGE"]),QASeverity.WARNING),
                              (np.asarray(parms["PEAKCOUNT_NORMAL_RANGE"]),QASeverity.NORMAL)]# sorted by most severe to least severe
        MonitoringAlg.__init__(self,name,fr,config,logger)
    def run(self,*args,**kwargs):
        if len(args) == 0 :
            log.critical("No parameter is given for this QA! ")
            sys.exit("Check the configuration file")
            
        if not self.is_compatible(type(args[0])):
            #raise qlexceptions.ParameterException("Incompatible input. Was expecting {} got {}".format(type(self.__inpType__),type(args[0])))
            log.critical("Incompatible input!")
            sys.exit("Was expecting {} got {}".format(type(self.__inpType__),type(args[0])))

        if kwargs["singleqa"] == 'Sky_Peaks':
            night = kwargs['night']
            expid = '{:08d}'.format(kwargs['expid'])
            camera = kwargs['camera']
            frame = get_frame('fframe',night,expid,camera,kwargs["specdir"])
        else: frame=args[0]
        inputs=get_inputs(*args,**kwargs)

        return self.run_qa(frame,inputs)

    def run_qa(self,frame,inputs):
        from desispec.qa.qalib import sky_peaks
        camera=inputs["camera"]
        paname=inputs["paname"]
        fibermap=inputs["fibermap"]
        amps=inputs["amps"]
        allpeaks=inputs["Peaks"]
        qafile=inputs["qafile"]
        qafig=inputs["qafig"]
        param=inputs["param"]
        refmetrics=inputs["refmetrics"]
        plotconf=inputs["plotconf"]

        if isinstance(frame,QFrame):
            frame = frame.asframe()

        retval={}
        retval["PANAME"] = paname
        retval["QATIME"] = datetime.datetime.now().isoformat()
        retval["EXPID"] = '{0:08d}'.format(frame.meta["EXPID"])
        retval["CAMERA"] = camera
        retval["FLAVOR"] = frame.meta["FLAVOR"]
        kwargs=self.config['kwargs']
        
        if frame.meta["FLAVOR"] == 'science':
            fibmap =fits.open(kwargs['FiberMap'])
            retval["PROGRAM"]=fibmap[1].header['PROGRAM']

        retval["NIGHT"] = frame.meta["NIGHT"]

        # Parameters
        if param is None:
            log.critical("No parameter is given for this QA! ")
            sys.exit("Check the configuration file")
            
        param['B_PEAKS']=allpeaks['B_PEAKS']
        param['R_PEAKS']=allpeaks['R_PEAKS']
        param['Z_PEAKS']=allpeaks['Z_PEAKS']

        #nspec_counts, sky_counts, tgt_counts, tgt_counts_rms = sky_peaks(param, frame)
        nspec_counts, sky_counts, skyfibers, nskyfib= sky_peaks(param, frame)
        rms_nspec = np.std(nspec_counts)#qalib.getrms(nspec_counts)
        rms_skyspec = np.std(sky_counts)#qalib.getrms(sky_counts)  
        
        sumcount_med_sky=np.median(sky_counts)

        retval["PARAMS"] = param

        retval["METRICS"]={"PEAKCOUNT":sumcount_med_sky,"PEAKCOUNT_NOISE":rms_skyspec,"PEAKCOUNT_FIB":nspec_counts,"SKYFIBERID":skyfibers, "NSKY_FIB":nskyfib}#,"PEAKCOUNT_TGT":tgt_counts,"PEAKCOUNT_TGT_NOISE":tgt_counts_rms}

        get_outputs(qafile,qafig,retval,plotconf,'plot_sky_peaks')
        return retval

    def get_default_config(self):
        return {}


class Sky_Residual(MonitoringAlg):
    """ 
    Use offline sky_residual function to calculate sky residuals
    """
    def __init__(self,name,config,logger=None):
        if name is None or name.strip() == "":
            name="RESIDUAL"
        kwargs=config['kwargs']
        parms=kwargs['param']
        key=kwargs['refKey'] if 'refKey' in kwargs else "RESIDNOISE"
        status=kwargs['statKey'] if 'statKey' in kwargs else "RESID_STATUS"
        kwargs["RESULTKEY"]=key
        kwargs["QASTATUSKEY"]=status

        if "ReferenceMetrics" in kwargs:
            r=kwargs["ReferenceMetrics"]
            if key in r:
                kwargs["REFERENCE"]=r[key]

        if "RESID_WARN_RANGE" in parms and "RESID_NORMAL_RANGE" in parms:
            kwargs["RANGES"]=[(np.asarray(parms["RESID_WARN_RANGE"]),QASeverity.WARNING),
                              (np.asarray(parms["RESID_NORMAL_RANGE"]),QASeverity.NORMAL)]# sorted by most severe to least severe 

        MonitoringAlg.__init__(self,name,fr,config,logger)
    def run(self,*args,**kwargs):
        if len(args) == 0 :
            log.critical("No parameter is given for this QA! ")
            sys.exit("Check the configuration file")
            
        if not self.is_compatible(type(args[0])):
            #raise qlexceptions.ParameterException("Incompatible input. Was expecting {} got {}".format(type(self.__inpType__),type(args[0])))
            log.critical("Incompatible input!")
            sys.exit("Was expecting {} got {}".format(type(self.__inpType__),type(args[0])))

        if kwargs["singleqa"] == 'Sky_Residual':
            night = kwargs['night']
            expid = '{:08d}'.format(kwargs['expid'])
            camera = kwargs['camera']
            frame = get_frame('sframe',night,expid,camera,kwargs["specdir"])
        else: frame=args[0]
        inputs=get_inputs(*args,**kwargs)
        skymodel=args[1]

        return self.run_qa(frame,skymodel,inputs)

    def run_qa(self,frame,skymodel,inputs):
        from desispec.sky import qa_skysub
        camera=inputs["camera"]
        paname=inputs["paname"]
        fibermap=inputs["fibermap"]
        amps=inputs["amps"]
        qafile=inputs["qafile"]
        qafig=inputs["qafig"]
        param=inputs["param"]
        refmetrics=inputs["refmetrics"]
        plotconf=inputs["plotconf"]

        if isinstance(frame,QFrame):
            frame = frame.asframe()
            
        if skymodel is None:
            raise IOError("Must have skymodel to find residual. It can't be None")
        #- return values
        retval={}
        retval["PANAME"] = paname
        retval["QATIME"] = datetime.datetime.now().isoformat()
        retval["EXPID"] = '{0:08d}'.format(frame.meta["EXPID"])
        retval["CAMERA"] = camera
        retval["FLAVOR"] = frame.meta["FLAVOR"]
        kwargs=self.config['kwargs']
        
        if frame.meta["FLAVOR"] == 'science':
            fibmap =fits.open(kwargs['FiberMap'])
            retval["PROGRAM"]=fibmap[1].header['PROGRAM']
       
        retval["NIGHT"] = frame.meta["NIGHT"]
        
        if param is None:
            log.critical("No parameter is given for this QA! ")
            sys.exit("Check the configuration file")
            
        retval["PARAMS"] = param

        qadict=qalib.sky_resid(param,frame,skymodel,quick_look=True)

        retval["METRICS"] = {}
        for key in qadict.keys():
            retval["METRICS"][key] = qadict[key]

        get_outputs(qafile,qafig,retval,plotconf,'plot_residuals')
        return retval

    def get_default_config(self):
        return {}


class Integrate_Spec(MonitoringAlg):
    def __init__(self,name,config,logger=None):
        if name is None or name.strip() == "":
            name="INTEG"
        kwargs=config['kwargs']
        parms=kwargs['param']
        key=kwargs['refKey'] if 'refKey' in kwargs else "DELTAMAG_TGT"
        status=kwargs['statKey'] if 'statKey' in kwargs else "DELTAMAG_TGT_STATUS"
        kwargs["RESULTKEY"]=key
        kwargs["QASTATUSKEY"]=status
        if "ReferenceMetrics" in kwargs:
            r=kwargs["ReferenceMetrics"]
            if key in r:
                kwargs["REFERENCE"]=r[key]

        if "DELTAMAG_WARN_RANGE" in parms and "DELTAMAG_NORMAL_RANGE" in parms:
            kwargs["RANGES"]=[(np.asarray(parms["DELTAMAG_WARN_RANGE"]),QASeverity.WARNING),
                              (np.asarray(parms["DELTAMAG_NORMAL_RANGE"]),QASeverity.NORMAL)]# sorted by most severe to least severe
        MonitoringAlg.__init__(self,name,fr,config,logger)
    def run(self,*args,**kwargs):
        if len(args) == 0 :
            log.critical("No parameter is given for this QA! ")
            sys.exit("Check the configuration file")
            
        if not self.is_compatible(type(args[0])):
            #raise qlexceptions.ParameterException("Incompatible input. Was expecting {} got {}".format(type(self.__inpType__),type(args[0])))
            log.critical("Incompatible input!")
            sys.exit("Was expecting {} got {}".format(type(self.__inpType__),type(args[0])))

        if kwargs["singleqa"] == 'Integrate_Spec':
            night = kwargs['night']
            expid = '{:08d}'.format(kwargs['expid'])
            camera = kwargs['camera']
            frame = get_frame('cframe',night,expid,camera,kwargs["specdir"])
        else: frame=args[0]
        inputs=get_inputs(*args,**kwargs)

        return self.run_qa(frame,inputs)

    def run_qa(self,frame,inputs):
        camera=inputs["camera"]
        paname=inputs["paname"]
        fibermap=inputs["fibermap"]
        amps=inputs["amps"]
        qafile=inputs["qafile"]
        qafig=inputs["qafig"]
        param=inputs["param"]
        refmetrics=inputs["refmetrics"]
        plotconf=inputs["plotconf"]

        if isinstance(frame,QFrame):
            frame = frame.asframe()
        ra=frame.fibermap["TARGET_RA"]
        dec=frame.fibermap["TARGET_DEC"]
        flux=frame.flux
        ivar=frame.ivar
        wave=frame.wave

        retval={}
        retval["PANAME" ] = paname
        retval["QATIME"] = datetime.datetime.now().isoformat()
        retval["NIGHT"] = frame.meta["NIGHT"]
        retval["EXPID"] = '{0:08d}'.format(frame.meta["EXPID"])
        retval["CAMERA"] = camera
        retval["FLAVOR"] = frame.meta["FLAVOR"]
        kwargs=self.config['kwargs']
        if frame.meta["FLAVOR"] == 'science':
            fibmap =fits.open(kwargs['FiberMap'])
            retval["PROGRAM"]=fibmap[1].header['PROGRAM']

        retval["NIGHT"] = frame.meta["NIGHT"]

        flux=frame.flux
        wave=frame.wave
        #- Grab magnitudes for appropriate filter
        if camera[0].lower() == 'b':
            band = 'G'
            responsefilter='decam2014-g'
            zeropoint=25.296
        elif camera[0].lower() == 'r':
            band = 'R'
            responsefilter='decam2014-r'
            zeropoint=25.374
        elif camera[0].lower() == 'z':
            band = 'Z'
            responsefilter='decam2014-z'
            zeropoint=25.064
        else:
            raise ValueError("Camera {} not in b, r, or z channels...".format(camera))

        magnitudes=np.zeros(frame.nspec) + 99.0  #- Use 99 for negative flux
        key = 'FLUX_'+band
        ii = frame.fibermap[key] > 0
        magnitudes[ii] = 22.5 - 2.5*np.log10(frame.fibermap[key][ii])
            
        #- Get filter response information from speclite
        try:
            from pkg_resources import resource_filename
            responsefile=resource_filename('speclite','data/filters/{}.ecsv'.format(responsefilter))
            #- Grab wavelength and response information from file
            rfile=np.genfromtxt(responsefile)
            rfile=rfile[1:] # remove wavelength/response labels
            rwave=np.zeros(rfile.shape[0])
            response=np.zeros(rfile.shape[0])
            for i in range(rfile.shape[0]):
                rwave[i]=10.*rfile[i][0] # convert to angstroms
                response[i]=rfile[i][1]
        except:
            log.critical("Could not find filter response file, can't compute spectral magnitudes")

        #- Convole flux with response information 
        res=np.zeros(frame.wave.shape)
        for w in range(response.shape[0]):
            if w >= 1 and w<= response.shape[0]-2:
                ind=np.abs(frame.wave-rwave[w]).argmin()
                lo=(rwave[w]-rwave[w-1])/2
                wlo=rwave[w]-lo
                indlo=np.abs(frame.wave-wlo).argmin()
                hi=(rwave[w+1]-rwave[w])/2
                whi=rwave[w]+hi
                indhi=np.abs(frame.wave-whi).argmin()
                res[indlo:indhi]=response[w]
        rflux=res*flux

        #- Calculate integrals for all fibers
        integrals=[]
        for ii in range(len(rflux)):
            integrals.append(qalib.integrate_spec(frame.wave,rflux[ii]))
        integrals=np.array(integrals)

        #- Convert calibrated flux to fiber magnitude
        specmags=np.zeros(integrals.shape)
        specmags[integrals>0]=zeropoint-2.5*np.log10(integrals[integrals>0]/frame.meta["EXPTIME"])

        #- Calculate delta_mag (remove sky fibers first)
        objects=frame.fibermap['OBJTYPE']
        skyfibers=np.where(objects=="SKY")[0]
        immags_nosky=list(magnitudes)
        specmags_nosky=list(specmags)
        for skyfib in range(len(skyfibers)):
            immags_nosky.remove(immags_nosky[skyfibers[skyfib]])
            specmags_nosky.remove(specmags_nosky[skyfibers[skyfib]])
            for skyfibindex in range(len(skyfibers)):
                skyfibers[skyfibindex]-=1
       
        delta_mag=np.array(specmags_nosky)-np.array(immags_nosky)
        delm = np.nan_to_num(delta_mag)
        
        #- average integrals over fibers of each object type and get imaging magnitudes
        integ_avg_tgt=[]
        mag_avg_tgt=[]
        integ_avg_sky=[]

        objtypes=sorted(list(set(objects)))
        if "SKY" in objtypes: objtypes.remove("SKY")
        starfibers=np.where(isStdStar(frame.fibermap['DESI_TARGET']))[0]
        for T in objtypes:
            fibers=np.where(objects==T)[0]
            objmags=magnitudes[fibers]
            mag_avg=np.mean(objmags)
            mag_avg_tgt.append(mag_avg)
            integ=integrals[fibers]
            integ= integ[np.where(integ< max(integ))]
            integ_avg=np.mean(integ)
            integ_avg_tgt.append(integ_avg)

            if T == "STD":
                int_stars=integ
                int_average=integ_avg

        # simple, temporary magdiff calculation (to be corrected...)
        magdiff_avg=[]
        for i in range(len(mag_avg_tgt)):
            mag_fib=-2.5*np.log10(integ_avg_tgt[i]/frame.meta["EXPTIME"])+zeropoint
            magdiff=mag_fib-mag_avg_tgt[i]
            magdiff_avg.append(magdiff)
            
        if param is None:
            log.critical("No parameter is given for this QA! ")
            sys.exit("Check the configuration file")

        retval["PARAMS"] = param

        #SE: should not have any nan or inf at this point but let's keep it for safety measures here 
        retval["METRICS"]={"RA":ra,"DEC":dec, "SPEC_MAGS":specmags, "DELTAMAG":np.nan_to_num(delta_mag), "STD_FIBERID":starfibers, "DELTAMAG_TGT":np.nan_to_num(magdiff_avg),"WAVELENGTH":frame.wave}

        get_outputs(qafile,qafig,retval,plotconf,'plot_integral')
        return retval    

    def get_default_config(self):
        return {}
 
class Calculate_SNR(MonitoringAlg):
    def __init__(self,name,config,logger=None):
        if name is None or name.strip() == "":
            name="SNR"
        kwargs=config['kwargs']
        parms=kwargs['param']
        key=kwargs['refKey'] if 'refKey' in kwargs else "FIDSNR_TGT"
        status=kwargs['statKey'] if 'statKey' in kwargs else "FIDSNR_TGT_STATUS"
        kwargs["RESULTKEY"]=key
        kwargs["QASTATUSKEY"]=status
        if "ReferenceMetrics" in kwargs:
            r=kwargs["ReferenceMetrics"]
            if key in r:
                kwargs["REFERENCE"]=r[key]

        if "FIDSNR_TGT_WARN_RANGE" in parms and "FIDSNR_TGT_NORMAL_RANGE" in parms:
            kwargs["RANGES"]=[(np.asarray(parms["FIDSNR_TGT_WARN_RANGE"]),QASeverity.WARNING),
                              (np.asarray(parms["FIDSNR_TGT_NORMAL_RANGE"]),QASeverity.NORMAL)]# sorted by most severe to least severe
        MonitoringAlg.__init__(self,name,fr,config,logger)
    def run(self,*args,**kwargs):
        if len(args) == 0 :
            log.critical("No parameter is given for this QA! ")
            sys.exit("Check the configuration file")
            
        if not self.is_compatible(type(args[0])):
            #raise qlexceptions.ParameterException("Incompatible input. Was expecting {} got {}".format(type(self.__inpType__),type(args[0])))
            log.critical("Incompatible input!")
            sys.exit("Was expecting {} got {}".format(type(self.__inpType__),type(args[0])))

        if kwargs["singleqa"] == 'Calculate_SNR':
            night = kwargs['night']
            expid = '{:08d}'.format(kwargs['expid'])
            camera = kwargs['camera']
            frame = get_frame('sframe',night,expid,camera,kwargs["specdir"])
        else: frame=args[0]
        inputs=get_inputs(*args,**kwargs)

        return self.run_qa(frame,inputs)

    def run_qa(self,frame,inputs):
        camera=inputs["camera"]
        paname=inputs["paname"]
        fibermap=inputs["fibermap"]
        amps=inputs["amps"]
        qafile=inputs["qafile"]
        qafig=inputs["qafig"]
        param=inputs["param"]
        refmetrics=inputs["refmetrics"]
        plotconf=inputs["plotconf"]

        if isinstance(frame,QFrame):
            frame = frame.asframe()

        #- return values
        retval={}
        retval["PANAME"] = paname
        retval["QATIME"] = datetime.datetime.now().isoformat()
        retval["EXPID"] = expid = '{0:08d}'.format(frame.meta["EXPID"])
        retval["CAMERA"] = camera
        retval["FLAVOR"] = frame.meta["FLAVOR"]
        kwargs=self.config['kwargs']
        
        if frame.meta["FLAVOR"] == 'science':
            fibmap =fits.open(kwargs['FiberMap'])
            retval["PROGRAM"]=fibmap[1].header['PROGRAM']
        
        retval["NIGHT"] = night = frame.meta["NIGHT"]

        ra = fibermap["TARGET_RA"]
        dec = fibermap["TARGET_DEC"]
        objlist = ['ELG','LRG','QSO','STAR']

        #- select band for mag, using DECAM_R if present
        if param is None:
            log.critical("No parameter is given for this QA! ")
            sys.exit("Check the configuration file")
            

        fidboundary=None

        qadict,badfibs,fitsnr = qalib.SNRFit(frame,night,camera,expid,objlist,param,fidboundary=fidboundary)

        #- Check for inf and nans in missing magnitudes for json support of QLF #TODO review this later

        for obj in range(len(qadict["SNR_MAG_TGT"])):
            for mag in [qadict["SNR_MAG_TGT"][obj]]:
                k=np.where(~np.isfinite(mag))[0]
                if len(k) > 0:
                    log.warning("{} objects have no or unphysical magnitudes".format(len(k)))
            mag=np.array(mag)
            mag[k]=26.  #- Putting 26, so as to make sure within reasonable range for plots.
        retval["METRICS"] = qadict
        retval["PARAMS"] = param

        rescut=param["RESIDUAL_CUT"]
        sigmacut=param["SIGMA_CUT"]

        get_outputs(qafile,qafig,retval,plotconf,['plot_SNR',objlist,badfibs,fitsnr,rescut,sigmacut])
        return retval

    def get_default_config(self):
        return {}

class Check_Resolution(MonitoringAlg):
    def __init__(self,name,config,logger=None):
        if name is None or name.strip() == "":
            name="CHECKARC"
        kwargs=config['kwargs']
        parms=kwargs['param']
        key=kwargs['refKey'] if 'refKey' in kwargs else "CHECKARC"
        status=kwargs['statKey'] if 'statKey' in kwargs else "CHECKARC_STATUS"
        kwargs["RESULTKEY"]=key
        kwargs["QASTATUSKEY"]=status

        if "ReferenceMetrics" in kwargs:
            r=kwargs["ReferenceMetrics"]
            if key in r:
                kwargs["REFERENCE"]=r[key]

        if "CHECKARC_WARN_RANGE" in parms and "CHECKARC_NORMAL_RANGE" in parms:
            kwargs["RANGES"]=[(np.asarray(parms["CHECKARC_WARN_RANGE"]),QASeverity.WARNING),
                              (np.asarray(parms["CHECKARC_NORMAL_RANGE"]),QASeverity.NORMAL)]

        MonitoringAlg.__init__(self,name,fr,config,logger)
    def run(self,*args,**kwargs):
        if len(args) == 0 :
            log.critical("No parameter is given for this QA! ")
            sys.exit("Check the configuration file")
            
        if not self.is_compatible(type(args[0])):
            #raise qlexceptions.ParameterException("Incompatible input. Was expecting {} got {}".format(type(self.__inpType__),type(args[0])))
            log.critical("Incompatible input!")
            sys.exit("Was expecting {} got {}".format(type(self.__inpType__),type(args[0])))

        if kwargs["singleqa"] == 'Check_Resolution':
            night = kwargs['night']
            expid = '{:08d}'.format(kwargs['expid'])
            camera = kwargs['camera']
            #- Finding psf file for QA
            #file_psf = get_psf('psf',night,expid,camera,kwargs["specdir"])
        else: file_psf = args[0]
        inputs=get_inputs(*args,**kwargs)

        return self.run_qa(file_psf,inputs)

    def run_qa(self,file_psf,inputs):
        camera=inputs["camera"]
        paname=inputs["paname"]
        fibermap=inputs["fibermap"]
        amps=inputs["amps"]
        qafile=inputs["qafile"]
        qafig=inputs["qafig"]
        param=inputs["param"]
        refmetrics=inputs["refmetrics"]
        plotconf=inputs["plotconf"]

        retval={}
        retval['PANAME'] = paname
        kwargs=self.config['kwargs']
        retval["QATIME"] = datetime.datetime.now().isoformat()
        retval["EXPID"] = '{:08d}'.format(kwargs['expid'])
        retval["CAMERA"] = camera
        retval["PROGRAM"] = 'ARC'
        retval["FLAVOR"] = 'arc'
        retval["NIGHT"] = kwargs['night']
 

        # file_psf.ycoeff is not the wsigma_array.
        # FIX later.TEST QA with file_psf.ycoeff
        
        wsigma_array = file_psf.ysig_vs_wave_traceset._coeff
        p0 = wsigma_array[0:, 0:1]
        p1 = wsigma_array[0:, 1:2]
        p2 = wsigma_array[0:, 2:3]

        # Medians of Legendre Coeffs to be used as 'Model'
        medlegpolcoef = np.median(wsigma_array,axis = 0)

        wsigma_rms = np.sqrt(np.mean((wsigma_array - medlegpolcoef)**2,axis = 0))

        # Check how many of each parameter are outside of +- 2 RMS of the median.
        toperror = np.array([medlegpolcoef[val] + 2*wsigma_rms[val] for val in [0,1,2]])
        bottomerror = np.array([medlegpolcoef[val] - 2*wsigma_rms[val] for val in [0,1,2]])

        badparamrnum0 = list(np.where(np.logical_or(p0>toperror[0], p0<bottomerror[0]))[0])
        badparamrnum1 = list(np.where(np.logical_or(p1>toperror[1], p1<bottomerror[1]))[0])
        badparamrnum2 = list(np.where(np.logical_or(p2>toperror[2], p2<bottomerror[2]))[0])
        nbadparam = np.array([len(badparamrnum0), len(badparamrnum1), len(badparamrnum2)])

        retval["METRICS"]={"Medians":medlegpolcoef, "RMS":wsigma_rms, "CHECKARC":nbadparam}
        retval["DATA"]={"LPolyCoef0":p0, "LPolyCoef1":p1, "LPolyCoef2":p2}

        if param is None:
            log.critical("No parameter is given for this QA! ")
            sys.exit("Check the configuration file")
            
        retval["PARAMS"] = param

        get_outputs(qafile,qafig,retval,plotconf,'plot_lpolyhist')
        return retval

    def get_default_config(self):
        return {}

class Check_FiberFlat(MonitoringAlg):
    def __init__(self,name,config,logger=None):
        if name is None or name.strip() == "":
            name="CHECKFLAT"
        kwargs=config['kwargs']
        parms=kwargs['param']
        key=kwargs['refKey'] if 'refKey' in kwargs else "CHECKFLAT"
        status=kwargs['statKey'] if 'statKey' in kwargs else "CHECKFLAT_STATUS"
        kwargs["RESULTKEY"]=key
        kwargs["QASTATUSKEY"]=status

        if "ReferenceMetrics" in kwargs:
            r=kwargs["ReferenceMetrics"]
            if key in r:
                kwargs["REFERENCE"]=r[key]

        if "CHECKFLAT_WARN_RANGE" in parms and "CHECKFLAT_NORMAL_RANGE" in parms:
            kwargs["RANGES"]=[(np.asarray(parms["CHECKFLAT_WARN_RANGE"]),QASeverity.WARNING),
                              (np.asarray(parms["CHECKFLAT_NORMAL_RANGE"]),QASeverity.NORMAL)]

        MonitoringAlg.__init__(self,name,fr,config,logger)
    def run(self,*args,**kwargs):
        if len(args) == 0 :
            log.critical("No parameter is given for this QA! ")
            sys.exit("Check the configuration file")
            
        if not self.is_compatible(type(args[0])):
            #raise qlexceptions.ParameterException("Incompatible input. Was expecting {} got {}".format(type(self.__inpType__),type(args[0])))
            log.critical("Incompatible input!")
            sys.exit("Was expecting {} got {}".format(type(self.__inpType__),type(args[0])))

        if kwargs["singleqa"] == 'Check_FiberFlat':
            night = kwargs['night']
            expid = '{:08d}'.format(kwargs['expid'])
            camera = kwargs['camera']
        else: fibflat=args[0]
        inputs=get_inputs(*args,**kwargs)

        return self.run_qa(fibflat,inputs)

    def run_qa(self,fibflat,inputs):
        camera=inputs["camera"]
        paname=inputs["paname"]
        fibermap=inputs["fibermap"]
        amps=inputs["amps"]
        qafile=inputs["qafile"]
        qafig=inputs["qafig"]
        param=inputs["param"]
        refmetrics=inputs["refmetrics"]
        
        kwargs=self.config['kwargs']
        retval={}
        retval['PANAME'] = paname
        retval["QATIME"] = datetime.datetime.now().isoformat()
        retval["PROGRAM"] = 'FLAT'
        retval["FLAVOR"] = 'flat'
        retval["NIGHT"] = kwargs['night']
        retval['CAMERA'] = fibflat.header["CAMERA"]
        retval["EXPID"] = '{:08d}'.format(kwargs['expid'])

        # Mean of wavelength will be test value
        wavelengths = fibflat.wave
        CHECKFLATtest = np.mean(wavelengths)
        
        #meanscale = fibflat.meanspec/np.mean(fibflat.meanspec)
        A= fibflat.fiberflat        
        scaleRMS_fib=[]
        scale_fib=[]
        
        for i in range(fibflat.nspec):
            
            scaleRMS_fib.append(np.nanstd(A[i,:]))
            scale_fib.append(np.nanmean(A[i,:]))
            
        
        diff= scale_fib - np.mean(scale_fib)
        
        #SE: scalar metric:       CHECKFLAT: a 2-member list of number of fibers with difference from the average["diff"] outside 1 and 2 RMS 
        #    Drill down metrics :
        #              CHECKFLAT_FIB([array(N1),array(N2)]):    list of two arrays of fiber ids with "diff" 
        #              FLATRMS(1 value):                        mean of the RMS of the scale value (i.e., fiber flux from continuum lamp) of all the 500 fibers    
        #              FLATRMS_FIB(list of 500 values):         RMS per fiber
        #              FLAT_FIB (list of 500 values):           list of meean fiber flux value per fiber
        
        CHECKFLAT = [np.shape(np.where(diff > np.nanstd(scale_fib)))[1],np.shape(np.where(diff > 2*np.nanstd(scale_fib)))[1]]
        CHECKFLAT_FIB = [np.where(diff > np.nanstd(scale_fib))[0], np.where(diff > np.nanstd(scale_fib))[0]]
        
        retval["METRICS"]={"CHECKFLAT": CHECKFLAT,"CHECKFLAT_FIB": CHECKFLAT_FIB,"FLATRMS":np.mean(scaleRMS_fib),"FLATRMS_FIB":scaleRMS_fib, "FLAT_FIB":scale_fib }

        if param is None:
            log.critical("No parameter is given for this QA! ")
            sys.exit("Check the configuration file")

        retval["PARAMS"] = param

#        get_outputs(qafile,qafig,retval,'plot_fiberflat')
        return retval

    def get_default_config(self):
        return {}<|MERGE_RESOLUTION|>--- conflicted
+++ resolved
@@ -764,7 +764,7 @@
         
         if image.meta["FLAVOR"] == 'science':
             fibmap =fits.open(kwargs['FiberMap'])
-            retval["PROGRAM"]=fibmap[1].header['PROGRAM']
+            retval["PROGRAM"]=program=fibmap[1].header['PROGRAM']
 
         retval["NIGHT"] = image.meta["NIGHT"]
 
@@ -782,13 +782,9 @@
         #- Define number of pixels to be fit
         dp=param['PIXEL_RANGE']/2
         #- Get wavelength ranges around peaks
-<<<<<<< HEAD
         peaks=allpeaks['{}_PEAKS'.format(camera[0].upper())]
-=======
-        peaks=param['{}_PEAKS'.format(camera[0].upper())]
         #- Maximum allowed fit sigma value
         maxsigma=param['MAX_SIGMA']
->>>>>>> f21fa9c4
 
         xfails=[]
         wfails=[]
@@ -887,10 +883,10 @@
 
         #SE: mention the example here when the next lines are ineffective and when they are effective in removing the NaN from XWSIGMA_AMP--> XWSIGMA itself no longer includes any NaN value. As we both know, this is not the way to properly deal with NaNs -->let's see if switching to non-scipy fuction would bring about a better solution
         if len(xsigma)==0:
-            xsigma = [param['XWSIGMA_REF'][0]]
+            xsigma=[param['XWSIGMA_{}_REF'.format(program.upper())][0]]
 
         if len(wsigma)==0:
-            wsigma=[param['XWSIGMA_REF'][1]]
+            wsigma=[param['XWSIGMA_{}_REF'.format(program.upper())][1]]
 
         #- Combine metrics for x and w
         xwsigma_fib=np.array((xsigma,wsigma)) #- (2,nfib)
