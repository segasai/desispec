--- conflicted
+++ resolved
@@ -68,8 +68,8 @@
                 kwargs["REFERENCE"]=r[key]
         if "RMS_WARN_RANGE" in parms and "RMS_NORMAL_RANGE" in parms:
             kwargs["RANGES"]=[(np.asarray(parms["RMS_WARN_RANGE"]),QASeverity.WARNING),
-                              (np.asarray(parms["RMS_NORMAL_RANGE"]),QASeverity.NORMAL)]# sorted by most severe to least severe 
-        
+                              (np.asarray(parms["RMS_NORMAL_RANGE"]),QASeverity.NORMAL)]# sorted by most severe to least severe
+
         MonitoringAlg.__init__(self,name,im,config,logger)
     def run(self,*args,**kwargs):
         if len(args) == 0 :
@@ -103,7 +103,7 @@
 
         if "qafig" in kwargs: qafig=kwargs["qafig"]
         else: qafig = None
-        
+
         return self.run_qa(input_image,paname=paname,amps=amps,qafile=qafile,qafig=qafig, param=param, qlf=qlf, refmetrics=refmetrics)
 
     def run_qa(self,image,paname=None,amps=False,qafile=None, qafig=None,param=None,qlf=False, refmetrics=None):
@@ -196,7 +196,7 @@
         if qafig is not None:
             from desispec.qa.qa_plots_ql import plot_RMS
             plot_RMS(retval,qafig)            
-            log.debug("Output QA fig {}".format(qafig))      
+            log.debug("Output QA fig {}".format(qafig))
 
         return retval    
 
@@ -219,7 +219,7 @@
                 kwargs["REFERENCE"]=r[key]
         if "NPIX_WARN_RANGE" in parms and "NPIX_NORMAL_RANGE" in parms:
             kwargs["RANGES"]=[(np.asarray(parms["NPIX_WARN_RANGE"]),QASeverity.WARNING),
-                              (np.asarray(parms["NPIX_NORMAL_RANGE"]),QASeverity.NORMAL)]# sorted by most severe to least severe 
+                              (np.asarray(parms["NPIX_NORMAL_RANGE"]),QASeverity.NORMAL)]# sorted by most severe to least severe
         MonitoringAlg.__init__(self,name,im,config,logger)
     def run(self,*args,**kwargs):
         if len(args) == 0 :
@@ -270,7 +270,7 @@
             log.debug("Param is None. Using default param instead")
             param = {
                  "CUTLO":3,   # low threshold for number of counts in sigmas
-                 "CUTHI":10, 
+                 "CUTHI":10,
                  "NPIX_NORMAL_RANGE":[200.0, 500.0],
                  "NPIX_WARN_RANGE":[50.0, 650.0]
                  }
@@ -328,7 +328,7 @@
             from desispec.qa.qa_plots_ql import plot_countpix
             plot_countpix(retval,qafig)
             
-            log.debug("Output QA fig {}".format(qafig))      
+            log.debug("Output QA fig {}".format(qafig))
 
         return retval    
 
@@ -352,7 +352,7 @@
 
         if "MAGDIFF_WARN_RANGE" in parms and "MAGDIFF_NORMAL_RANGE" in parms:
             kwargs["RANGES"]=[(np.asarray(parms["MAGDIFF_WARN_RANGE"]),QASeverity.WARNING),
-                              (np.asarray(parms["MAGDIFF_NORMAL_RANGE"]),QASeverity.NORMAL)]# sorted by most severe to least severe 
+                              (np.asarray(parms["MAGDIFF_NORMAL_RANGE"]),QASeverity.NORMAL)]# sorted by most severe to least severe
         MonitoringAlg.__init__(self,name,fr,config,logger)
     def run(self,*args,**kwargs):
         if len(args) == 0 :
@@ -495,7 +495,7 @@
             from desispec.qa.qa_plots_ql import plot_integral
             plot_integral(retval,qafig)
             
-            log.debug("Output QA fig {}".format(qafig))      
+            log.debug("Output QA fig {}".format(qafig))
 
         return retval    
 
@@ -517,10 +517,10 @@
             r=kwargs["ReferenceMetrics"]
             if key in r:
                 kwargs["REFERENCE"]=r[key]
-    
+
         if "SKYCONT_WARN_RANGE" in parms and "SKYCONT_NORMAL_RANGE" in parms:
             kwargs["RANGES"]=[(np.asarray(parms["SKYCONT_WARN_RANGE"]),QASeverity.WARNING),
-                              (np.asarray(parms["SKYCONT_NORMAL_RANGE"]),QASeverity.NORMAL)]# sorted by most severe to least severe 
+                              (np.asarray(parms["SKYCONT_NORMAL_RANGE"]),QASeverity.NORMAL)]# sorted by most severe to least severe
         MonitoringAlg.__init__(self,name,fr,config,logger)
     def run(self,*args,**kwargs):
         if len(args) == 0 :
@@ -579,7 +579,7 @@
 
     def run_qa(self,fibermap,frame,wrange1=None,wrange2=None,
                paname=None,amps=False,dict_countbins=None,
-               qafile=None,qafig=None, param=None, qlf=False, 
+               qafile=None,qafig=None, param=None, qlf=False,
                refmetrics=None):
 
         #- qa dictionary 
@@ -596,24 +596,12 @@
         dec = fibermap["DEC_TARGET"]
 
         if param is None:
-<<<<<<< HEAD
-            log.info("Param is None. Using default param instead")
+            log.debug("Param is None. Using default param instead")
             from desispec.io import read_params
             desi_params = read_params()
             param = {}
             for key in ['B_CONT','R_CONT', 'Z_CONT', 'SKYCONT_WARN_RANGE', 'SKYCONT_ALARM_RANGE']:
                 param[key] = desi_params['qa']['skysub']['PARAMS'][key]
-=======
-            log.debug("Param is None. Using default param instead")
-            param = {
-                "B_CONT":[(4000, 4500), (5250, 5550)],
-                "R_CONT":[(5950, 6200), (6990, 7230)],
-                "Z_CONT":[(8120, 8270), (9110, 9280)],
-                "SKYCONT_NORMAL_RANGE":[100.0, 400.0],
-                "SKYCONT_WARN_RANGE":[50.0, 600.0]
-                }
-
->>>>>>> 2ae97f66
         retval["PARAMS"] = param
 
         skyfiber, contfiberlow, contfiberhigh, meancontfiber, skycont = qalib.sky_continuum(
@@ -680,7 +668,7 @@
             from desispec.qa.qa_plots_ql import plot_sky_continuum
             plot_sky_continuum(retval,qafig)
             
-            log.debug("Output QA fig {}".format(qafig))                   
+            log.debug("Output QA fig {}".format(qafig))
         
         return retval
 
@@ -748,13 +736,8 @@
 
         return self.run_qa(fibermap,input_frame,paname=paname,amps=amps,psf=psf, qafile=qafile, qafig=qafig, param=param, qlf=qlf, refmetrics=refmetrics)
 
-<<<<<<< HEAD
-    def run_qa(self,fibermap,frame,paname=None,amps=False,
-               psf=None, qafile=None,qafig=None, param=None, qlf=False):
+    def run_qa(self,fibermap,frame,paname=None,amps=False,psf=None, qafile=None,qafig=None, param=None, qlf=False, refmetrics=None):
         from desispec.qa.qalib import sky_peaks
-=======
-    def run_qa(self,fibermap,frame,paname=None,amps=False,psf=None, qafile=None,qafig=None, param=None, qlf=False, refmetrics=None):
->>>>>>> 2ae97f66
         retval={}
         retval["PANAME"] = paname
         retval["QATIME"] = datetime.datetime.now().isoformat()
@@ -769,7 +752,6 @@
 
         # Parameters
         if param is None:
-<<<<<<< HEAD
             log.info("Param is None. Using default param instead")
             from desispec.io import read_params
             desi_params = read_params()
@@ -780,16 +762,6 @@
         rms_nspec = qalib.getrms(nspec_counts)
         rms_skyspec = qalib.getrms(sky_counts)
         sumcount_med_sky=[]
-=======
-            log.debug("Param is None. Using default param instead")
-            param ={
-                "B_PEAKS":[3914.4, 5199.3, 5201.8],
-                "R_PEAKS":[6301.9, 6365.4, 7318.2, 7342.8, 7371.3],
-                "Z_PEAKS":[8401.5, 8432.4, 8467.5, 9479.4, 9505.6, 9521.8],
-                "SUMCOUNT_NORMAL_RANGE":[1000.0, 20000.0],
-                "SUMCOUNT_WARN_RANGE":[500.0, 40000.0]
-                }
->>>>>>> 2ae97f66
 
         retval["PARAMS"] = param
 
@@ -943,7 +915,7 @@
                     "R_PEAKS":[6301.9, 6365.4, 7318.2, 7342.8, 7371.3],
                     "Z_PEAKS":[8401.5, 8432.4, 8467.5, 9479.4, 9505.6, 9521.8],
                     "XSHIFT_NORMAL_RANGE":[-2.0, 2.0],
-                    "XSHIFT_WARN_RANGE":[-4.0, 4.0], 
+                    "XSHIFT_WARN_RANGE":[-4.0, 4.0],
                     "WSHIFT_NORMAL_RANGE":[-2.0, 2.0],
                     "WSHIFT_WARN_RANGE":[-4.0, 4.0]
                     }
@@ -1238,7 +1210,7 @@
 
         if "DIFF_WARN_RANGE" in parms and "DIFF_NORMAL_RANGE" in parms:
             kwargs["RANGES"]=[(np.asarray(parms["DIFF_WARN_RANGE"]),QASeverity.WARNING),
-                              (np.asarray(parms["DIFF_NORMAL_RANGE"]),QASeverity.NORMAL)]# sorted by most severe to least severe 
+                              (np.asarray(parms["DIFF_NORMAL_RANGE"]),QASeverity.NORMAL)]# sorted by most severe to least severe
         MonitoringAlg.__init__(self,name,rawtype,config,logger)
     def run(self,*args,**kwargs):
         if len(args) == 0 :
@@ -1416,7 +1388,7 @@
             from desispec.qa.qa_plots_ql import plot_bias_overscan
             plot_bias_overscan(retval,qafig)
             
-            log.debug("Output QA fig {}".format(qafig))                   
+            log.debug("Output QA fig {}".format(qafig))
         
         return retval
 
@@ -1442,7 +1414,7 @@
 
         if "NGOOD_WARN_RANGE" in parms and "NGOOD_NORMAL_RANGE" in parms:
             kwargs["RANGES"]=[(np.asarray(parms["NGOOD_WARN_RANGE"]),QASeverity.WARNING),
-                              (np.asarray(parms["NGOOD_NORMAL_RANGE"]),QASeverity.NORMAL)]# sorted by most severe to least severe 
+                              (np.asarray(parms["NGOOD_NORMAL_RANGE"]),QASeverity.NORMAL)]# sorted by most severe to least severe
         MonitoringAlg.__init__(self,name,fr,config,logger)
     def run(self,*args,**kwargs):
         if len(args) == 0 :
@@ -1613,7 +1585,7 @@
             from desispec.qa.qa_plots_ql import plot_countspectralbins
             plot_countspectralbins(retval,qafig)
             
-            log.debug("Output QA fig {}".format(qafig))                   
+            log.debug("Output QA fig {}".format(qafig))
         
         return retval
 
@@ -1638,7 +1610,7 @@
 
         if "SKYRESID_WARN_RANGE" in parms and "SKYRESID_NORMAL_RANGE" in parms:
             kwargs["RANGES"]=[(np.asarray(parms["SKYRESID_WARN_RANGE"]),QASeverity.WARNING),
-                              (np.asarray(parms["SKYRESID_NORMAL_RANGE"]),QASeverity.NORMAL)]# sorted by most severe to least severe 
+                              (np.asarray(parms["SKYRESID_NORMAL_RANGE"]),QASeverity.NORMAL)]# sorted by most severe to least severe
         MonitoringAlg.__init__(self,name,fr,config,logger)
     def run(self,*args,**kwargs):
         from desispec.io.sky import read_sky
@@ -1743,7 +1715,7 @@
             from desispec.qa.qa_plots_ql import plot_residuals
             plot_residuals(retval,qafig)
             
-            log.debug("Output QA fig {}".format(qafig))            
+            log.debug("Output QA fig {}".format(qafig))
 
         return retval
         
@@ -1764,7 +1736,7 @@
 
         if "FIDSNR_WARN_RANGE" in parms and "FIDSNR_NORMAL_RANGE" in parms:
             kwargs["RANGES"]=[(np.asarray(parms["FIDSNR_WARN_RANGE"]),QASeverity.WARNING),
-                              (np.asarray(parms["FIDSNR_NORMAL_RANGE"]),QASeverity.NORMAL)]# sorted by most severe to least severe 
+                              (np.asarray(parms["FIDSNR_NORMAL_RANGE"]),QASeverity.NORMAL)]# sorted by most severe to least severe
         MonitoringAlg.__init__(self,name,fr,config,logger)
     def run(self,*args,**kwargs):
         from desispec.io.sky import read_sky
@@ -1825,7 +1797,7 @@
         if param is None:
             log.debug("Param is None. Using default param instead")
             param = {
-                "SNR_FLUXTHRESH":0.0, # Minimum value of flux to go into SNR calc. 
+                "SNR_FLUXTHRESH":0.0, # Minimum value of flux to go into SNR calc.
                 "FIDSNR_NORMAL_RANGE":[6.5, 7.5],
                 "FIDSNR_WARN_RANGE":[6.0, 8.0],
                 "FIDMAG":22.
